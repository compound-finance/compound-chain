--- conflicted
+++ resolved
@@ -1,12 +1,8 @@
 // Note: The substrate build requires these be imported
 pub use our_std::vec::Vec;
 
-<<<<<<< HEAD
-use crate::core::{GenericQty, Index, Timestamp};
+use crate::core::{GenericQty, MulIndex, Timestamp};
 use crate::rates::Rate;
-=======
-use crate::core::{GenericQty, MulIndex, Timestamp, APR};
->>>>>>> 2bb13619
 use codec::{Decode, Encode};
 use our_std::{Debuggable, RuntimeDebug};
 
@@ -30,13 +26,8 @@
 
     type Address: Debuggable + Clone + Eq + Into<Vec<u8>> = [u8; 20];
     type Amount: Debuggable + Clone + Eq + Into<GenericQty> = u128;
-<<<<<<< HEAD
-    type Index: Debuggable + Clone + Eq + Into<Index> = u128;
+    type MulIndex: Debuggable + Clone + Eq + Into<MulIndex> = u128;
     type Rate: Debuggable + Clone + Eq + Into<Rate> = u128;
-=======
-    type MulIndex: Debuggable + Clone + Eq + Into<MulIndex> = u128;
-    type Rate: Debuggable + Clone + Eq + Into<APR> = u128;
->>>>>>> 2bb13619
     type Timestamp: Debuggable + Clone + Eq + Into<Timestamp> = u128; // XXX u64?
     type Hash: Debuggable + Clone + Eq = [u8; 32];
     type PublicKey: Debuggable + Clone + Eq = [u8; 32];
