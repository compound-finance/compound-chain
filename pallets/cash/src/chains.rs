--- conflicted
+++ resolved
@@ -1,13 +1,8 @@
 // Note: The substrate build requires these be imported
 pub use our_std::vec::Vec;
 
-<<<<<<< HEAD
-use crate::core::{GenericQty, MulIndex, Timestamp};
 use crate::rates::APR;
-=======
-use crate::types::{AssetAmount, MulIndex, Timestamp, APR};
-
->>>>>>> 90308788
+use crate::types::{AssetAmount, MulIndex, Timestamp};
 use codec::{Decode, Encode};
 use our_std::{Debuggable, RuntimeDebug};
 
