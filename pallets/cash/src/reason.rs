use crate::chains::ChainId;
use crate::internal::set_yield_next::SetYieldNextError;
use crate::notices::NoticeId;
use crate::rates::RatesError;
use crate::types::Nonce;
use codec::{Decode, Encode};
use compound_crypto::CryptoError;
use our_std::RuntimeDebug;
use trx_request;

/// Type for reporting failures for reasons outside of our control.
#[derive(Copy, Clone, Eq, PartialEq, Encode, Decode, RuntimeDebug)]
pub enum Reason {
    AssetExtractionNotSupported,
    AssetNotSupported,
    BadAccount,
    BadAddress,
    BadAsset,
    BadChainId,
    BadFactor,
    BadSymbol,
    BadTicker,
    BadUnits,
    ChainMismatch,
<<<<<<< HEAD
    CryptoError(compound_crypto::CryptoError),
=======
    CryptoError(CryptoError),
    EventAlreadySigned,
>>>>>>> 9924298c
    FailedToSubmitExtrinsic,
    FetchError,
    IncorrectNonce(Nonce, Nonce),
    InKindLiquidation,
    InsufficientChainCash,
    InsufficientLiquidity,
    InsufficientTotalFunds,
    InvalidAPR,
    InvalidCodeHash,
    InvalidLiquidation,
    InvalidUTF8,
    KeyNotFound,
    MathError(MathError),
    MaxForNonCashAsset,
    MinTxValueNotMet,
    None,
    NoPrice,
    NoSuchAsset,
    NoticeAlreadySigned,
    NoticeHashMismatch,
    NoticeMissing(ChainId, NoticeId),
    NotImplemented,
    OracleError(OracleError),
    RatesError(RatesError),
    RepayTooMuch,
    SelfTransfer,
    SetYieldNextError(SetYieldNextError),
    SerdeError,
    SignatureAccountMismatch,
    SignatureMismatch,
    TimeTravelNotAllowed,
    TrxRequestParseError(TrxReqParseError),
    UnknownValidator,
}

impl Default for Reason {
    fn default() -> Self {
        Reason::None
    }
}

impl From<Reason> for frame_support::dispatch::DispatchError {
    fn from(reason: Reason) -> frame_support::dispatch::DispatchError {
        // XXX better way to assign codes?
        //  also we can use them to differentiate between inner type variants
        let (index, error, message) = match reason {
            Reason::AssetExtractionNotSupported => {
                (0, 99, "asset extraction not supported XXX temporary")
            }
            Reason::AssetNotSupported => (0, 0, "asset not supported"),
            Reason::BadAccount => (1, 0, "bad account"),
            Reason::BadAddress => (1, 1, "bad address"),
            Reason::BadAsset => (1, 2, "bad asset"),
            Reason::BadChainId => (1, 3, "bad chain id"),
            Reason::BadFactor => (1, 4, "bad factor"),
            Reason::BadSymbol => (1, 5, "bad symbol"),
            Reason::BadTicker => (1, 6, "bad ticker"),
            Reason::BadUnits => (1, 7, "bad units"),
            Reason::ChainMismatch => (2, 0, "chain mismatch"),
            Reason::CryptoError(_) => (3, 0, "crypto error"),
            Reason::FailedToSubmitExtrinsic => (5, 0, "failed to submit extrinsic"),
            Reason::FetchError => (6, 0, "fetch error"),
            Reason::IncorrectNonce(_, _) => (6, 0, "incorrect nonce"),
            Reason::InKindLiquidation => (6, 0, "in kind liquidation"),
            Reason::InsufficientChainCash => (6, 0, "insufficient chain cash"),
            Reason::InsufficientLiquidity => (6, 1, "insufficient liquidity"),
            Reason::InsufficientTotalFunds => (6, 2, "insufficient total funds"),
            Reason::InvalidAPR => (7, 0, "invalid apr"),
            Reason::InvalidCodeHash => (7, 1, "invalid code hash"),
            Reason::InvalidLiquidation => (7, 2, "invalid liquidation parameters"),
            Reason::InvalidUTF8 => (7, 3, "invalid utf8"),
            Reason::KeyNotFound => (8, 0, "key not found"),
            Reason::MathError(_) => (9, 0, "math error"),
            Reason::MaxForNonCashAsset => (10, 0, "max for non cash asset"),
            Reason::MinTxValueNotMet => (11, 0, "min tx value not met"),
            Reason::None => (12, 0, "none"),
            Reason::NoPrice => (13, 0, "no price"),
            Reason::NoSuchAsset => (13, 1, "no such asset"),
            Reason::NoticeAlreadySigned => (14, 0, "notice already signed"),
            Reason::NoticeHashMismatch => (14, 1, "notice hash mismatch"),
            Reason::NoticeMissing(_, _) => (14, 2, "notice missing"),
            Reason::NotImplemented => (15, 0, "not implemented"),
            Reason::OracleError(_) => (16, 0, "oracle error"),
            Reason::RatesError(_) => (17, 0, "rates error"),
            Reason::RepayTooMuch => (18, 0, "repay too much"),
            Reason::SelfTransfer => (19, 0, "self transfer"),
            Reason::SerdeError => (20, 0, "serde error"),
            Reason::SetYieldNextError(_) => (21, 0, "set yield next error"),
            Reason::SignatureAccountMismatch => (22, 0, "signature account mismatch"),
            Reason::SignatureMismatch => (23, 1, "signature mismatch"),
            Reason::TimeTravelNotAllowed => (24, 0, "time travel not allowed"),
            Reason::TrxRequestParseError(_) => (25, 0, "trx request parse error"),
            Reason::UnknownValidator => (26, 0, "unknown validator"),
        };
        frame_support::dispatch::DispatchError::Module {
            index,
            error,
            message: Some(message),
        }
    }
}

impl From<MathError> for Reason {
    fn from(err: MathError) -> Self {
        Reason::MathError(err)
    }
}

impl From<CryptoError> for Reason {
    fn from(err: CryptoError) -> Self {
        Reason::CryptoError(err)
    }
}

impl From<OracleError> for Reason {
    fn from(err: OracleError) -> Self {
        Reason::OracleError(err)
    }
}

impl From<RatesError> for Reason {
    fn from(err: RatesError) -> Self {
        Reason::RatesError(err)
    }
}

impl From<TrxReqParseError> for Reason {
    fn from(err: TrxReqParseError) -> Self {
        Reason::TrxRequestParseError(err)
    }
}

impl From<trx_request::ParseError<'_>> for Reason {
    fn from(err: trx_request::ParseError<'_>) -> Self {
        Reason::TrxRequestParseError(err.into())
    }
}

impl our_std::fmt::Display for Reason {
    fn fmt(&self, f: &mut our_std::fmt::Formatter) -> our_std::fmt::Result {
        write!(f, "{:?}", self)
    }
}

impl serde::de::Error for Reason {
    fn custom<T: our_std::fmt::Display>(_msg: T) -> Self {
        Reason::SerdeError
    }
}

impl serde::de::StdError for Reason {}

/// Type for reporting failures from calculations.
#[derive(Copy, Clone, Eq, PartialEq, Encode, Decode, RuntimeDebug)]
pub enum MathError {
    AbnormalFloatingPointResult,
    DivisionByZero,
    Overflow,
    Underflow,
    SignMismatch,
    PriceNotUSD,
    UnitsMismatch,
}

/// Errors coming from the price oracle.
#[derive(Copy, Clone, Eq, PartialEq, Encode, Decode, RuntimeDebug)]
pub enum OracleError {
    EthAbiParseError,
    InvalidApiEndpoint,
    InvalidApiResponse,
    InvalidKind,
    InvalidSymbol,
    InvalidTicker,
    JsonParseError,
    HexParseError,
    HttpError,
    NotAReporter,
    StalePrice,
    SubmitError,
}

/// Error from parsing trx requests.
#[derive(Copy, Clone, Eq, PartialEq, Encode, Decode, RuntimeDebug)]
pub enum TrxReqParseError {
    NotImplemented,
    LexError,
    InvalidAmount,
    InvalidAddress,
    InvalidArgs,
    UnknownFunction,
    InvalidExpression,
    InvalidChain,
    InvalidChainAccount,
}

impl From<trx_request::ParseError<'_>> for TrxReqParseError {
    fn from(err: trx_request::ParseError) -> Self {
        match err {
            trx_request::ParseError::NotImplemented => TrxReqParseError::NotImplemented,
            trx_request::ParseError::LexError(_) => TrxReqParseError::LexError,
            trx_request::ParseError::InvalidAmount => TrxReqParseError::InvalidAmount,
            trx_request::ParseError::InvalidAddress => TrxReqParseError::InvalidAddress,
            trx_request::ParseError::InvalidArgs(_, _, _) => TrxReqParseError::InvalidArgs,
            trx_request::ParseError::UnknownFunction(_) => TrxReqParseError::UnknownFunction,
            trx_request::ParseError::InvalidExpression => TrxReqParseError::InvalidExpression,
            trx_request::ParseError::InvalidChain(_) => TrxReqParseError::InvalidChain,
            trx_request::ParseError::InvalidChainAccount(_) => {
                TrxReqParseError::InvalidChainAccount
            }
        }
    }
}<|MERGE_RESOLUTION|>--- conflicted
+++ resolved
@@ -22,12 +22,7 @@
     BadTicker,
     BadUnits,
     ChainMismatch,
-<<<<<<< HEAD
-    CryptoError(compound_crypto::CryptoError),
-=======
     CryptoError(CryptoError),
-    EventAlreadySigned,
->>>>>>> 9924298c
     FailedToSubmitExtrinsic,
     FetchError,
     IncorrectNonce(Nonce, Nonce),
