--- conflicted
+++ resolved
@@ -15,11 +15,7 @@
 pub const MIN_TX_VALUE: Quantity<{ Symbol::USD }> = Quantity::from_nominal(1.0);
 
 /// Flat transfer fee (CASH).
-<<<<<<< HEAD
-pub const TRANSFER_FEE: f64 = 0.01; // XXX a CashAmount?
+pub const TRANSFER_FEE: Quantity<{ Symbol::CASH }> = Quantity::from_nominal(0.01);
 
 /// Number of blocks between HTTP requests via offchain workers to open oracle price reporters
-pub const OCW_OPEN_ORACLE_POLL_INTERVAL_BLOCKS: u32 = 10;
-=======
-pub const TRANSFER_FEE: Quantity<{ Symbol::CASH }> = Quantity::from_nominal(0.01);
->>>>>>> f8df87a6
+pub const OCW_OPEN_ORACLE_POLL_INTERVAL_BLOCKS: u32 = 10;