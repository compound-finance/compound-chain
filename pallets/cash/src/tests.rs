--- conflicted
+++ resolved
@@ -76,15 +76,11 @@
         // XXX
         let event_id = (3858223, 0);
         let payload = hex::decode("2fdf3a000000000000eeeeeeeeeeeeeeeeeeeeeeeeeeeeeeeeeeeeeeee513c1ff435eccedd0fda5edd2ad5e5461f0e87260080e03779c311000000000000000000").unwrap();
-<<<<<<< HEAD
+        let checked_payload = payload.clone();
 
         // signing key is the default key
         let sig = chains::eth::sign_one(&payload)
             .unwrap();
-=======
-        let checked_payload = payload.clone();
-        let sig = chains::eth::sign(&payload); // Sign with our "shared" private key for now
->>>>>>> 9ebd66e4
 
         assert_ok!(CashModule::process_eth_event(Origin::none(), payload, sig));
         let event_status = CashModule::eth_event_queue(event_id).unwrap();
