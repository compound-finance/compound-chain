use crate::{chains::*, core::*, mock::*, *};
use frame_support::{assert_err, assert_noop, assert_ok, dispatch::DispatchError};
use our_std::ops::Deref;
use sp_core::offchain::testing;

fn andrew() -> GenericAccount {
    (ChainId::Eth, [123; 20].to_vec())
}

#[test]
fn it_fails_magic_extract_signed() {
    new_test_ext().execute_with(|| {
        // Dispatch a signed extrinsic.
        assert_err!(
            CashModule::magic_extract(Origin::signed(Default::default()), andrew(), 42u32.into()),
            DispatchError::BadOrigin
        );
        // Read pallet storage and assert an expected result.
        assert_eq!(CashModule::cash_balance(andrew()), None);
    });
}

#[test]
fn it_magically_extracts() {
    new_test_ext().execute_with(|| {
        // Dispatch a signed extrinsic.
        assert_ok!(CashModule::magic_extract(
            Origin::none(),
            andrew(),
            42u32.into()
        ));
        // Read pallet storage and assert an expected result.
        assert_eq!(CashModule::cash_balance(andrew()), Some(42u32.into()));

        // Dispatch a second extrinsic.
        assert_ok!(CashModule::magic_extract(
            Origin::none(),
            andrew(),
            42u32.into()
        ));
        // Read pallet storage and assert an expected result.
        assert_eq!(CashModule::cash_balance(andrew()), Some(84u32.into()));
    });
}

fn initialize_validators() {
    CashModule::initialize_validators(vec![
        "0458bfa2eec1cd8f451b41a1ad1034614986a6e65eabe24b5a7888d3f7422d6130e35d36561b207b1f9462bd8a982bd5b5204a2f8827b38469841ef537554ff1ba".into(),
        "04c3e5ff2cb194d58e6a51ffe2df490c70d899fee4cdfff0a834fcdfd327a1d1bdaae3f1719d7fd9a9ee4472aa5b14e861adef01d9abd44ce82a85e19d6e21d3a4".into()
    ]);
}

#[test]
fn process_eth_event_happy_path() {
    new_test_ext().execute_with(|| {
        initialize_validators();
        // Dispatch a signed extrinsic.
        // XXX
        let payload = vec![
            47u8, 223, 58, 0, 0, 0, 0, 0, 0, 238, 238, 238, 238, 238, 238, 238, 238, 238, 238, 238,
            238, 238, 238, 238, 238, 238, 238, 238, 238, 81, 60, 31, 244, 53, 236, 206, 221, 15,
            218, 94, 221, 42, 213, 229, 70, 31, 14, 135, 38, 0, 128, 224, 55, 121, 195, 17, 0, 0,
            0, 0, 0, 0, 0, 0, 0,
        ];

        let sig = [
            228, 180, 56, 220, 198, 16, 107, 231, 10, 157, 165, 109, 245, 75, 46, 66, 164, 47, 161,
            71, 119, 142, 174, 183, 246, 102, 9, 121, 89, 21, 104, 174, 21, 202, 66, 26, 78, 204,
            163, 35, 125, 113, 170, 242, 7, 213, 238, 201, 16, 22, 61, 174, 1, 22, 128, 224, 221,
            97, 133, 205, 126, 99, 4, 105, 1,
        ];

        assert_ok!(CashModule::process_eth_event(
            Origin::signed(Default::default()),
            payload,
            sig
        ));
        // Read pallet storage and assert an expected result.
        // XXX assert_eq!(CashModule::something(), Some(42));
    });
}

#[test]
fn it_fails_for_bad_signature() {
    new_test_ext().execute_with(|| {
        // Dispatch a signed extrinsic.
        assert_err!(
            CashModule::process_eth_event(Origin::signed(Default::default()), vec![], [0; 65]),
            Error::<Test>::SignedPayloadError
        );
        // Read pallet storage and assert an expected result.
        // XXX assert_eq!(CashModule::something(), Some(42));
    });
}

#[test]
fn correct_error_for_none_value() {
<<<<<<< HEAD
    new_test_ext().execute_with(|| {
        // Ensure the expected error is thrown when no value is present.
        assert_noop!(
            CashModule::cause_error(Origin::signed(Default::default())),
            Error::<Test>::NoneValue
        );
    });
}

#[test]
fn test_open_price_feed_request_okex() {
    let calls: Vec<testing::PendingRequest> = vec![testing::PendingRequest {
        method: "GET".into(),
        uri: crate::oracle::OKEX_OPEN_PRICE_FEED_URL.into(),
        body: vec![],
        response: Some(
            crate::oracle::tests::API_RESPONSE_TEST_DATA
                .to_owned()
                .into_bytes(),
        ),
        headers: vec![],
        sent: true,
        ..Default::default()
    }];

    new_test_ext_with_http_calls(calls).execute_with(|| {
        let opf = crate::oracle::open_price_feed_request_okex().unwrap();
        // note - open_price_feed_request_okex also runs a sanity check so this test is somewhat comprehensive
    });
=======
    // XXX keep as example for now
    // new_test_ext().execute_with(|| {
    //     // Ensure the expected error is thrown when no value is present.
    //     assert_noop!(
    //         CashModule::cause_error(Origin::signed(Default::default())),
    //         Error::<Test>::NoneValue
    //     );
    // });
>>>>>>> 9f0029ae
}<|MERGE_RESOLUTION|>--- conflicted
+++ resolved
@@ -1,6 +1,5 @@
 use crate::{chains::*, core::*, mock::*, *};
-use frame_support::{assert_err, assert_noop, assert_ok, dispatch::DispatchError};
-use our_std::ops::Deref;
+use frame_support::{assert_err, assert_ok, dispatch::DispatchError};
 use sp_core::offchain::testing;
 
 fn andrew() -> GenericAccount {
@@ -95,14 +94,14 @@
 
 #[test]
 fn correct_error_for_none_value() {
-<<<<<<< HEAD
-    new_test_ext().execute_with(|| {
-        // Ensure the expected error is thrown when no value is present.
-        assert_noop!(
-            CashModule::cause_error(Origin::signed(Default::default())),
-            Error::<Test>::NoneValue
-        );
-    });
+    // XXX keep as example for now
+    // new_test_ext().execute_with(|| {
+    //     // Ensure the expected error is thrown when no value is present.
+    //     assert_noop!(
+    //         CashModule::cause_error(Origin::signed(Default::default())),
+    //         Error::<Test>::NoneValue
+    //     );
+    // });
 }
 
 #[test]
@@ -125,14 +124,4 @@
         let opf = crate::oracle::open_price_feed_request_okex().unwrap();
         // note - open_price_feed_request_okex also runs a sanity check so this test is somewhat comprehensive
     });
-=======
-    // XXX keep as example for now
-    // new_test_ext().execute_with(|| {
-    //     // Ensure the expected error is thrown when no value is present.
-    //     assert_noop!(
-    //         CashModule::cause_error(Origin::signed(Default::default())),
-    //         Error::<Test>::NoneValue
-    //     );
-    // });
->>>>>>> 9f0029ae
 }