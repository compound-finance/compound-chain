#![cfg_attr(not(feature = "std"), no_std)]

use crate::account::{AccountAddr, AccountIdent, ChainIdent};
use crate::amount::CashAmount;
use codec::alloc::string::String;
/// Edit this file to define custom logic or remove it if it is not needed.
/// Learn more about FRAME and the core library of Substrate FRAME pallets:
/// https://substrate.dev/docs/en/knowledgebase/runtime/frame
use frame_support::{
    debug, decl_error, decl_event, decl_module, decl_storage, dispatch, traits::Get,
};
use frame_system::{ensure_none, ensure_signed};
use sp_runtime::{
    offchain::http,
    transaction_validity::{
        InvalidTransaction, TransactionSource, TransactionValidity, ValidTransaction,
    },
};
use sp_std::vec::Vec;

extern crate ethereum_client;

#[cfg(test)]
mod mock;

mod account;
mod amount;

#[cfg(test)]
mod tests;

#[macro_use]
extern crate alloc;

mod notices;

/// Configure the pallet by specifying the parameters and types on which it depends.
pub trait Config: frame_system::Config {
    /// Because this pallet emits events, it depends on the runtime's definition of an event.
    type Event: From<Event<Self>> + Into<<Self as frame_system::Config>::Event>;
}

decl_storage! {
    trait Store for Module<T: Config> as Cash {
        // XXX
        // Learn more about declaring storage items:
        // https://substrate.dev/docs/en/knowledgebase/runtime/storage#declaring-storage-items
        Something get(fn something): Option<u32>;

        // XXX
        CashBalance get(fn cash_balance): map hasher(blake2_128_concat) AccountIdent => Option<CashAmount>;
    }
}

decl_event!(
    pub enum Event<T>
    where
        AccountId = <T as frame_system::Config>::AccountId,
    {
        // XXX
        /// Event documentation should end with an array that provides descriptive names for event
        /// parameters. [something, who]
        SomethingStored(u32, AccountId),

        // XXX
        MagicExtract(CashAmount, AccountIdent),
    }
);

decl_error! {
    pub enum Error for Module<T: Config> {
        // XXX
        /// Error names should be descriptive.
        NoneValue,
        /// Errors should have helpful documentation associated with them.
        StorageOverflow,
    }
}

// Dispatchable functions allows users to interact with the pallet and invoke state changes.
// These functions materialize as "extrinsics", which are often compared to transactions.
// Dispatchable functions must be annotated with a weight and must return a DispatchResult.
decl_module! {
    pub struct Module<T: Config> for enum Call where origin: T::Origin {
        // Errors must be initialized if they are used by the pallet.
        type Error = Error<T>;

        // Events must be initialized if they are used by the pallet.
        fn deposit_event() = default;

        /// An example dispatchable that takes a singles value as a parameter, writes the value to
        /// storage and emits an event. This function must be dispatched by a signed extrinsic.
        #[weight = 10_000 + T::DbWeight::get().writes(1)]
        pub fn magic_extract(origin, account: AccountIdent, amount: CashAmount) -> dispatch::DispatchResult {
            let () = ensure_none(origin)?;

            // Update storage -- TODO: increment this-- sure why not?
            let curr_cash_balance: CashAmount = CashBalance::get(&account).unwrap_or_default();
            let next_cash_balance: CashAmount = curr_cash_balance.checked_add(amount).ok_or(Error::<T>::StorageOverflow)?;
            CashBalance::insert(&account, next_cash_balance);

            // Emit an event.
            Self::deposit_event(RawEvent::MagicExtract(amount, account));
            // Return a successful DispatchResult
            Ok(())
        }

        /// An example dispatchable that takes a singles value as a parameter, writes the value to
        /// storage and emits an event. This function must be dispatched by a signed extrinsic.
        #[weight = 10_000 + T::DbWeight::get().writes(1)]
        pub fn do_something(origin, something: u32) -> dispatch::DispatchResult {
            let who = ensure_signed(origin)?;

            // Update storage.
            Something::put(something);

            // Emit an event.
            Self::deposit_event(RawEvent::SomethingStored(something, who));
            // Return a successful DispatchResult
            Ok(())
        }

        /// An example dispatchable that may throw a custom error.
        #[weight = 10_000 + T::DbWeight::get().reads_writes(1,1)]
        pub fn cause_error(origin) -> dispatch::DispatchResult {
            let _who = ensure_signed(origin)?;
            let _ = runtime_interfaces::config_interface::get();

            // Read a value from storage.
            match Something::get() {
                // Return an error if the value has not been set.
                None => Err(Error::<T>::NoneValue)?,
                Some(old) => {
                    // Increment the value read from storage; will error in the event of overflow.
                    let new = old.checked_add(1).ok_or(Error::<T>::StorageOverflow)?;
                    // Update the value in storage with the incremented result.
                    Something::put(new);
                    Ok(())
                },
            }
        }

        /// Offchain Worker entry point.
        ///
        /// By implementing `fn offchain_worker` within `decl_module!` you declare a new offchain
        /// worker.
        /// This function will be called when the node is fully synced and a new best block is
        /// succesfuly imported.
        /// Note that it's not guaranteed for offchain workers to run on EVERY block, there might
        /// be cases where some blocks are skipped, or for some the worker runs twice (re-orgs),
        /// so the code should be able to handle that.
        /// You can use `Local Storage` API to coordinate runs of the worker.
        fn offchain_worker(block_number: T::BlockNumber) {
            debug::native::info!("Hello World from offchain workers!");
            let config = runtime_interfaces::config_interface::get();
            let eth_rpc_url = String::from_utf8(config.get_eth_rpc_url()).unwrap();
            // debug::native::info!("CONFIG: {:?}", eth_rpc_url);

            // TODO create parameter vector from storage variables
            let lock_events: Result<Vec<ethereum_client::LogEvent<ethereum_client::LockEvent>>, http::Error> = ethereum_client::fetch_and_decode_events(&eth_rpc_url, vec!["{\"address\": \"0x3f861853B41e19D5BBe03363Bb2f50D191a723A2\", \"fromBlock\": \"0x146A47D\", \"toBlock\" : \"latest\", \"topics\":[\"0xddd0ae9ae645d3e7702ed6a55b29d04590c55af248d51c92c674638f3fb9d575\"]}"]);
            debug::native::info!("Lock Events: {:?}", lock_events);
        }
    }
}

<<<<<<< HEAD
impl<T: Config> Module<T> {
    pub fn process_notices() {
        // notice queue stub
        let pending_notices: Vec<&dyn notices::Notice> = [].to_vec();

        // let signer = Signer::<T, T::AuthorityId>::any_account();
        for notice in pending_notices.iter() {
        //     // find parent
        //     // id = notice.gen_id(parent)
        //     let message = notice.encode();
        //     signer.send_unsigned_transaction(
        //         |account| notices::NoticePayload {
        //             // id: move id,
        //             msg: message.clone(),
        //             sig: notices::sign(&message),
        //             public: account.public.clone(),
        //         },
        //         Call::emit_notice);
        }
    }
}
=======
impl<T: Config> frame_support::unsigned::ValidateUnsigned for Module<T> {
    type Call = Call<T>;

    /// Validate unsigned call to this module.
    ///
    /// By default unsigned transactions are disallowed, but implementing the validator
    /// here we make sure that some particular calls (the ones produced by offchain worker)
    /// are being whitelisted and marked as valid.
    fn validate_unsigned(_source: TransactionSource, call: &Self::Call) -> TransactionValidity {
        // TODO: This is not ready for prime-time
        ValidTransaction::with_tag_prefix("CashPallet")
            // The transaction is only valid for next 10 blocks. After that it's
            // going to be revalidated by the pool.
            .longevity(10)
            .and_provides("fix_this_function")
            // It's fine to propagate that transaction to other peers, which means it can be
            // created even by nodes that don't produce blocks.
            // Note that sometimes it's better to keep it for yourself (if you are the block
            // producer), since for instance in some schemes others may copy your solution and
            // claim a reward.
            .propagate(true)
            .build()
    }
}
>>>>>>> 986a1aea
<|MERGE_RESOLUTION|>--- conflicted
+++ resolved
@@ -163,7 +163,6 @@
     }
 }
 
-<<<<<<< HEAD
 impl<T: Config> Module<T> {
     pub fn process_notices() {
         // notice queue stub
@@ -185,7 +184,7 @@
         }
     }
 }
-=======
+
 impl<T: Config> frame_support::unsigned::ValidateUnsigned for Module<T> {
     type Call = Call<T>;
 
@@ -209,5 +208,4 @@
             .propagate(true)
             .build()
     }
-}
->>>>>>> 986a1aea
+}