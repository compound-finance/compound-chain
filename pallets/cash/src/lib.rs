--- conflicted
+++ resolved
@@ -34,23 +34,14 @@
 
 use crate::chains::{Chain, ChainId, Ethereum};
 use crate::core::{
-<<<<<<< HEAD
-    Account, Asset, EventStatus, GenericAccount, GenericAsset, GenericMsg, GenericPrice,
-    GenericQty, GenericSet, GenericSigs, MulIndex, Nonce, NoticeStatus, Reason, ReporterSet,
-    SignedPayload, Symbol, Timestamp, ValidatorSet, ValidatorSig,
-};
-use crate::notices::{Notice, NoticeId}; // XXX move to core?
-use crate::rates::{InterestRateModel, Rate};
-use crate::trx_req::*;
-=======
     get_quantity, get_signer, Account, Asset, ChainAccount, ChainSignature, EventStatus,
     GenericAccount, GenericAsset, GenericMaxQty, GenericMsg, GenericPrice, GenericQty, GenericSet,
     GenericSigs, MulIndex, Nonce, NoticeStatus, Reason, ReporterSet, SignedPayload, Symbol,
-    Timestamp, ValidatorSet, ValidatorSig, APR,
+    Timestamp, ValidatorSet, ValidatorSig,
 };
 use crate::notices::{CashExtractionNotice, EncodeNotice, Notice, NoticeId}; // XXX move to core?
-
->>>>>>> ea6c146f
+use crate::rates::{InterestRateModel, Rate};
+use crate::trx_req::*;
 use sp_runtime::print;
 
 mod chains;
@@ -59,11 +50,8 @@
 mod notices;
 mod oracle;
 mod params;
-<<<<<<< HEAD
 mod rates;
-=======
 mod sig;
->>>>>>> ea6c146f
 mod trx_req;
 
 #[cfg(test)]
@@ -271,7 +259,6 @@
         /// Trx request parsing error
         TrxRequestParseError,
 
-<<<<<<< HEAD
         /// Invalid parameters to a provided interest rate model
         InterestRateModelInvalidParameters,
 
@@ -286,7 +273,7 @@
 
         /// Could not get the utilization ratio
         InterestRateModelGetUtilizationFailed,
-=======
+
         /// Signature recovery errror
         InvalidSignature,
 
@@ -298,7 +285,6 @@
 
         /// Notice issue
         InvalidNoticeParams,
->>>>>>> ea6c146f
     }
 }
 
@@ -333,7 +319,6 @@
             Ok(())
         }
 
-<<<<<<< HEAD
         /// Update the interest rate model for a given asset. This is only called by governance
         #[weight = 0]
         pub fn update_interest_rate_model(origin, asset: GenericAsset, model: InterestRateModel) -> dispatch::DispatchResult {
@@ -342,42 +327,6 @@
             Ok(())
         }
 
-        // XXX this function is temporary and will be deleted after we reach a certain point
-        /// An example dispatchable that takes a singles value as a parameter, writes the value to
-        /// storage and emits an event. This function must be dispatched by a signed extrinsic.
-        #[weight = 10_000 + T::DbWeight::get().writes(1)]
-        pub fn magic_extract(origin, account: GenericAccount, amount: GenericQty) -> dispatch::DispatchResult {
-            let () = ensure_none(origin)?;
-            let _ = runtime_interfaces::config_interface::get(); // XXX where are we actually using this?
-
-            // Update storage -- TODO: increment this-- sure why not?
-            let curr_cash_balance: GenericQty = <CashBalance>::get(&account).unwrap_or_default();
-            let next_cash_balance: GenericQty = curr_cash_balance + amount;
-            <CashBalance>::insert(&account, next_cash_balance);
-
-            let now = <frame_system::Module<T>>::block_number().saturated_into::<u8>();
-            // Add to Notice Queue
-            let notice = Notice::ExtractionNotice {
-                id: NoticeId(now.into(), 0),  // XXX need to keep state of current gen/within gen for each, also parent
-                parent: [0u8; 32], // XXX,
-                asset: Asset([0u8; 20]),
-                amount: amount.try_into()
-                    .unwrap_or_else(|_| panic!("Amount does not fit on chain")),
-                account: Account(account.1.clone().try_into() // XXX avoid clone?
-                    .unwrap_or_else(|_| panic!("Address has wrong number of bytes")))
-            };
-            EthNoticeQueue::insert(notice.id(), NoticeStatus::<Ethereum>::Pending { signers: vec![], signatures: vec![], notice: notice.clone()});
-
-            // Emit an event or two.
-            Self::deposit_event(RawEvent::MagicExtract(amount, account, notice.clone()));
-            Self::deposit_event(RawEvent::SignedNotice(ChainId::Eth, notice.id(), notices::encode_ethereum_notice(notice), vec![])); // XXX signatures
-
-            // Return a successful DispatchResult
-            Ok(())
-        }
-
-=======
->>>>>>> ea6c146f
         // TODO
         #[weight = 1]
         pub fn exec_trx_request(origin, request: Vec<u8>, signature: ChainSignature) -> dispatch::DispatchResult {
