--- conflicted
+++ resolved
@@ -50,11 +50,7 @@
 mod notices;
 mod oracle;
 mod params;
-<<<<<<< HEAD
 mod rates;
-mod sig;
-=======
->>>>>>> 78f6a074
 mod symbol;
 mod testdata;
 mod trx_req;
@@ -549,15 +545,12 @@
     /// body of this function here.
     fn post_price_internal(payload: Vec<u8>, signature: Vec<u8>) -> Result<(), Error<T>> {
         // check signature
-<<<<<<< HEAD
-        // note that this is actually a double-hash situation but that is expected behavior
-        // the hashed message is hashed again in the eth convention inside eth_recover
-=======
         let parsed_sig: <Ethereum as Chain>::Signature = cash_err!(
             compound_crypto::eth_signature_from_bytes(&signature),
             <Error<T>>::OpenOracleErrorInvalidSignature
         )?;
->>>>>>> 78f6a074
+        // note that this is actually a double-hash situation but that is expected behavior
+        // the hashed message is hashed again in the eth convention inside eth_recover
         let hashed = compound_crypto::keccak(&payload);
         let recovered = cash_err!(
             compound_crypto::eth_recover(&hashed, &parsed_sig, true),
