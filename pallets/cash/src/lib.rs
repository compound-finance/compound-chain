--- conflicted
+++ resolved
@@ -35,19 +35,12 @@
 use crate::chains::{Chain, ChainId, Ethereum};
 use crate::core::{
     Account, Asset, EventStatus, GenericAccount, GenericAsset, GenericMsg, GenericPrice,
-<<<<<<< HEAD
-    GenericQty, GenericSet, GenericSigs, Index, Nonce, NoticeStatus, Reason, ReporterSet,
+    GenericQty, GenericSet, GenericSigs, MulIndex, Nonce, NoticeStatus, Reason, ReporterSet,
     SignedPayload, Symbol, Timestamp, ValidatorSet, ValidatorSig,
 };
 use crate::notices::{Notice, NoticeId}; // XXX move to core?
 use crate::rates::{InterestRateModel, Rate};
 use crate::trx_req::*;
-=======
-    GenericQty, GenericSet, GenericSigs, MulIndex, Nonce, NoticeStatus, Reason, ReporterSet,
-    SignedPayload, Symbol, Timestamp, ValidatorSet, ValidatorSig, APR,
-};
-use crate::notices::{Notice, NoticeId}; // XXX move to core?
->>>>>>> 2bb13619
 use sp_runtime::print;
 
 mod chains;
@@ -160,13 +153,8 @@
         /// Mapping of assets to the last time their price was updated.
         PriceTimes get(fn price_times): map hasher(blake2_128_concat) Symbol => Timestamp;
 
-<<<<<<< HEAD
-        /// Mapping from exchange ticker ("USDC") to AssetID - note this changes based on testnet/mainnet
-        PriceKeyMapping get(fn price_key_mapping): map hasher(blake2_128_concat) GenericAsset => Symbol;
-=======
         /// Mapping of assets to symbols.
         PriceKeyMapping get(fn price_key_mapping): map hasher(blake2_128_concat) GenericAsset => Option<Symbol>;
->>>>>>> 2bb13619
 
         // PriceReporter;
         // PriceKeyMapping;
@@ -179,12 +167,8 @@
         build(|config| {
             Module::<T>::initialize_validators(config.validators.clone());
             Module::<T>::initialize_reporters(config.reporters.clone());
-<<<<<<< HEAD
+            Module::<T>::initialize_symbols(config.symbols.clone());
             Module::<T>::initialize_asset_maps(config.price_key_mapping.clone());
-=======
-            Module::<T>::initialize_symbols(config.symbols.clone());
-            Module::<T>::initialize_price_key_mapping(config.price_key_mapping.clone());
->>>>>>> 2bb13619
         })
     }
 }
@@ -601,8 +585,11 @@
             <Error<T>>::OpenOracleErrorInvalidMessage
         )?;
 
-        let symbol = Symbols::get(parsed.key.clone()).expect("xxx our pattern for expect or err?");
-        // XXX <Error<T>>::OpenOracleErrorInvalidSymbol
+        let symbol = cash_err!(
+            Symbols::get(parsed.key.clone()).ok_or(<Error<T>>::OpenOracleErrorInvalidSymbol),
+            <Error<T>>::OpenOracleErrorInvalidSymbol
+        )?;
+        // XXX
 
         debug::native::info!(
             "Parsed price from open price feed: {:?} is worth {:?}",
@@ -742,7 +729,7 @@
             let decoded = hex::decode(&address).expect("Address is not in hex format");
 
             let chain_asset: GenericAsset = (ChainId::Eth, decoded);
-            let zero_index: Index = 0u8.into();
+            let zero_index: MulIndex = 0u8.into();
 
             TotalSupplyPrincipal::insert(&chain_asset, 0);
             TotalBorrowPrincipal::insert(&chain_asset, 0);
