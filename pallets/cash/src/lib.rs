--- conflicted
+++ resolved
@@ -449,25 +449,6 @@
             Ok(())
         }
 
-<<<<<<< HEAD
-=======
-        #[weight = 0] // XXX
-        pub fn change_authorities(origin, keys: Vec<ValidatorKeys>) -> dispatch::DispatchResult {
-            ensure_root(origin)?;
-
-            for (substrate_id, _chain_keys) in <NextValidators>::iter() {
-                <NextValidators>::take(substrate_id);
-            }
-
-            for chain_keys in &keys {
-                <NextValidators>::take(&chain_keys.substrate_id);
-                <NextValidators>::insert(&chain_keys.substrate_id, chain_keys);
-            }
-
-            Ok(())
-        }
-
->>>>>>> 15e00c37
         /// Offchain Worker entry point.
         fn offchain_worker(block_number: T::BlockNumber) {
             let result = Self::fetch_events_with_lock();
