--- conflicted
+++ resolved
@@ -35,11 +35,8 @@
 mod core;
 mod events;
 mod notices; // XXX
-<<<<<<< HEAD
+mod params; // XXX
 mod rate;
-=======
-mod params; // XXX
->>>>>>> 0fd1a6c7
 
 #[cfg(test)]
 mod mock;
