#![allow(incomplete_features)]
#![feature(associated_type_defaults)]
#![feature(const_generics)]
#![feature(array_methods)]

#[macro_use]
extern crate alloc;
extern crate ethereum_client;

use codec::{alloc::string::String, Decode};
use frame_support::{
    debug, decl_error, decl_event, decl_module, decl_storage, dispatch, traits::Get,
};
use frame_system::{
    ensure_none, ensure_signed,
    offchain::{CreateSignedTransaction, SubmitTransaction},
};
use our_std::{
    convert::{TryFrom, TryInto},
    vec::Vec,
};
use sp_runtime::{
    offchain::{
        storage::StorageValueRef,
        storage_lock::{StorageLock, Time},
    },
    transaction_validity::{
        InvalidTransaction, TransactionSource, TransactionValidity, ValidTransaction,
    },
    SaturatedConversion,
};

use crate::chains::{Chain, ChainId, Ethereum};
use crate::core::{
    Account, Asset, EventStatus, GenericAccount, GenericAsset, GenericMsg, GenericPrice,
    GenericQty, GenericSet, GenericSigs, Index, Nonce, NoticeStatus, Reason, ReporterSet,
    SignedPayload, Symbol, Timestamp, ValidatorSet, ValidatorSig, APR,
};
use crate::notices::{Notice, NoticeId}; // XXX move to core?

mod chains;
mod core;
mod events;
mod notices;
mod params;

#[cfg(test)]
mod mock;

mod oracle;
#[cfg(test)]
mod tests;

<<<<<<< HEAD
/// Type for a nonce.
pub type Nonce = u32;

/// Type for reporting failures for reasons outside of our control.
#[derive(Copy, Clone, Eq, PartialEq, Encode, Decode, RuntimeDebug)]
pub enum Reason {
    None,
}

/// Type for representing an annualized rate on Compound Chain.
pub type APR = u128; // XXX custom rate type?

/// Type for representing a balance index on Compound Chain.
pub type Index = u128; // XXX biguint? initial value 1?

/// Type for representing time on Compound Chain.
pub type Timestamp = u128; // XXX u64?

/// Type for an encoded payload within an extrinsic.
pub type SignedPayload = Vec<u8>; // XXX

/// Type for signature used to verify that a signed payload comes from a validator.
pub type ValidatorSig = [u8; 65]; // XXX secp256k1 sign, but why secp256k1?

/// Type for a public key used to identify a validator.
pub type ValidatorKey = [u8; 65]; // XXX secp256k1 public key, but why secp256k1?

/// Type for a set of validator identities.
pub type ValidatorSet = Vec<ValidatorKey>; // XXX whats our set type? ordered Vec?

/// Type for validator set included in the genesis config
pub type ValidatorGenesisConfig = Vec<String>;

/// Type for open price feed reporter set included in the genesis config
pub type ReporterGenesisConfig = Vec<String>;

pub type PriceKeyMappingGenesisConfig = Vec<String>;

=======
>>>>>>> f8df87a6
// OCW storage constants
pub const OCW_STORAGE_LOCK_ETHEREUM_EVENTS: &[u8; 34] = b"cash::storage_lock_ethereum_events";
pub const OCW_LATEST_CACHED_ETHEREUM_BLOCK: &[u8; 34] = b"cash::latest_cached_ethereum_block";
pub const OCW_LATEST_PRICE_FEED_POLL_BLOCK_NUMBER: &[u8; 41] =
    b"cash::latest_price_feed_poll_block_number";
pub const OCW_STORAGE_LOCK_OPEN_PRICE_FEED: &[u8; 34] = b"cash::storage_lock_open_price_feed";

/// Configure the pallet by specifying the parameters and types on which it depends.
pub trait Config: frame_system::Config + CreateSignedTransaction<Call<Self>> {
    /// Because this pallet emits events, it depends on the runtime's definition of an event.
    type Event: From<Event<Self>> + Into<<Self as frame_system::Config>::Event>;

    /// The overarching dispatch call type.
    type Call: From<Call<Self>>;
}

decl_storage! {
    trait Store for Module<T: Config> as Cash {
        /// The timestamp of the previous block (or defaults to timestamp of the genesis block).
        LastBlockTimestamp get(fn last_block_timestamp) config(): Timestamp;

        // XXX we also need mapping of public (identity, babe) key to other keys
        /// The current set of allowed validators, and their associated keys.
        Validators get(fn validators): ValidatorSet; // XXX

        /// The upcoming set of allowed validators, and their associated keys (or none).
        NextValidators get(fn next_validators): Option<ValidatorSet>; // XXX

        /// An index to track interest owed by CASH borrowers.
        CashCostIndex get(fn cash_cost_index): Index;

        /// An index to track interest earned by CASH holders.
        CashYieldIndex get(fn cash_yield_index): Index;

        /// The upcoming base rate change for CASH and when, if any.
        CashYieldNext get(fn cash_yield_next): Option<(APR, Timestamp)>;

        /// The current APR on CASH held, and the base rate paid by borrowers.
        CashYield get(fn cash_yield): APR;

        /// The current APR surcharge on CASH borrowed, added to the CashYield to determine the CashCost.
        CashSpread get(fn cash_spread): APR;

        /// An index to track interest owed by asset borrowers.
        BorrowIndex get(fn borrow_index): map hasher(blake2_128_concat) GenericAsset => Index;

        /// An index to track interest earned by asset suppliers.
        SupplyIndex get(fn supply_index): map hasher(blake2_128_concat) GenericAsset => Index;

        // XXX doc
        ChainCashHoldPrincipal get(fn chain_cash_hold_principal): map hasher(blake2_128_concat) ChainId => GenericQty;
        // TotalCashHoldPrincipal;
        // TotalCashBorrowPrincipal;
        // TotalSupplyPrincipal[asset];
        // TotalBorrowPrincipal[asset];
        // CashHoldPrincipal[account];
        // CashBorrowPrincipal[account];
        // SupplyPrincipal[asset][account];
        // BorrowPrincipal[asset][account];

        /// The last used nonce for each account, initialized at zero.
        Nonces get(fn nonces): map hasher(blake2_128_concat) GenericAccount => Nonce;

        // XXX delete me (part of magic extract)
        CashBalance get(fn cash_balance): map hasher(blake2_128_concat) GenericAccount => Option<GenericQty>;

        /// Mapping of (status of) events witnessed on Ethereum, by event id.
        EthEventQueue get(fn eth_event_queue): map hasher(blake2_128_concat) chains::eth::EventId => Option<EventStatus<Ethereum>>;

        /// Mapping of (status of) notices to be signed for Ethereum, by notice id.
        EthNoticeQueue get(fn eth_notice_queue): map hasher(blake2_128_concat) NoticeId => Option<NoticeStatus<Ethereum>>;

<<<<<<< HEAD
        /// Mapping of assets to their price.
        Price get(fn price): map hasher(blake2_128_concat) String => u128;

        /// Mapping of assets to the last time their price was updated.
        PriceTime get(fn price_time): map hasher(blake2_128_concat) String => Timestamp;

        /// Mapping from exchange ticker ("USDC") to AssetID - note this changes based on testnet/mainnet
        PriceKeyMapping get(fn price_key_mapping): map hasher(blake2_128_concat) ChainAsset => String;

=======
>>>>>>> f8df87a6
        /// Eth addresses of price reporters for open oracle
        Reporters get(fn reporters): ReporterSet;

        // XXX
        // AssetInfo[asset];
        // LiquidationIncentive;

        /// Mapping of latest prices for each asset symbol.
        Prices get(fn prices): map hasher(blake2_128_concat) Symbol => GenericPrice;

        /// Mapping of assets to the last time their price was updated.
        PriceTime get(fn price_time): map hasher(blake2_128_concat) Symbol => Timestamp;

        // XXX I think the logic for this mapping needs to be inverted so we have prices stored by symbol
        /// Mapping from exchange ticker ("USDC") to AssetID - note this changes based on testnet/mainnet
        PriceKeyMapping get(fn price_key_mapping): map hasher(blake2_128_concat) Symbol => GenericAsset;

        // PriceReporter;
        // PriceKeyMapping;
    }
    add_extra_genesis {
<<<<<<< HEAD
        config(validators): ValidatorGenesisConfig;
        config(reporters): ReporterGenesisConfig;
        config(price_key_mapping): PriceKeyMappingGenesisConfig;
=======
        config(validators): GenericSet;
        config(reporters): GenericSet;
>>>>>>> f8df87a6
        build(|config| {
            Module::<T>::initialize_validators(config.validators.clone());
            Module::<T>::initialize_reporters(config.reporters.clone());
            Module::<T>::initialize_price_key_mapping(config.price_key_mapping.clone());
        })
    }
}

decl_event!(
    pub enum Event<T>
    where
        AccountId = <T as frame_system::Config>::AccountId, //XXX seems to require a where clause with reference to T to compile
    {
        XXXPhantomFakeEvent(AccountId), // XXX

        /// XXX
        MagicExtract(GenericQty, GenericAccount, Notice<Ethereum>),

        /// An Ethereum event was successfully processed. [payload]
        ProcessedEthEvent(SignedPayload),

        /// An Ethereum event failed during processing. [payload, reason]
        FailedProcessingEthEvent(SignedPayload, Reason),

        /// Signed Ethereum notice. [message, signatures]
        SignedNotice(ChainId, NoticeId, GenericMsg, GenericSigs),
    }
);

decl_error! {
    pub enum Error for Module<T: Config> {
        // XXX delete with magic extract
        /// Error returned when fetching starport info
        HttpFetchingError,

        /// Error when processing `Lock` event while sending `process_eth_event` extrinsic
        ProcessLockEventError,

        /// Error sending `process_eth_event` extrinsic
        OffchainUnsignedLockTxError,

        /// Error decoding payload
        SignedPayloadError,

        /// Public key doesn't belong to known validator
        UnknownValidator,

        /// Validator has already signed and submitted this payload
        AlreadySigned,

        /// Fetched Ethereum event type is not known
        UnknownEthEventType, // XXX needed per-chain?

        /// Error decoding Ethereum event
        DecodeEthereumEventError,

        /// An error related to the oracle
        OpenOracleError,

        /// Open oracle cannot parse the signature
        OpenOracleErrorInvalidSignature,

        /// Open oracle cannot parse the signature
        OpenOracleErrorInvalidReporter,

        /// Open oracle cannot parse the message
        OpenOracleErrorInvalidMessage,

        /// Open oracle cannot update price due to stale price
        OpenOracleErrorStalePrice,

        /// Open oracle cannot fetch price due to an http error
        OpenOracleHttpFetchError,

        /// Open oracle cannot deserialize the messages and/or signatures from eth encoded hex to binary
        OpenOracleApiResponseHexError,

        /// Open oracle offchain worker made an attempt to update the price but failed in the extrinsic
        OpenOraclePostPriceExtrinsicError,

        /// An error related to the chain_spec file contents
        GenesisConfigError,
    }
}

macro_rules! r#cash_err {
    ($expr:expr, $new_err:expr) => {
        match $expr {
            core::result::Result::Ok(val) => Ok(val),
            core::result::Result::Err(err) => {
                debug::native::error!("Error {:#?}", err);
                Err($new_err)
            }
        }
    };
}

// Dispatchable functions allows users to interact with the pallet and invoke state changes.
// These functions materialize as "extrinsics", which are often compared to transactions.
// Dispatchable functions must be annotated with a weight and must return a DispatchResult.
decl_module! {
    pub struct Module<T: Config> for enum Call where origin: T::Origin {
        // Errors must be initialized if they are used by the pallet.
        type Error = Error<T>;

        // Events must be initialized if they are used by the pallet.
        fn deposit_event() = default;

        /// Set the price using the open price feed.
        #[weight = 0]
        pub fn post_price(origin, payload: Vec<u8>, signature: Vec<u8>) -> dispatch::DispatchResult {
            ensure_none(origin)?;
            Self::post_price_internal(payload, signature)?;
            Ok(())
        }

        // XXX this function is temporary and will be deleted after we reach a certain point
        /// An example dispatchable that takes a singles value as a parameter, writes the value to
        /// storage and emits an event. This function must be dispatched by a signed extrinsic.
        #[weight = 10_000 + T::DbWeight::get().writes(1)]
        pub fn magic_extract(origin, account: GenericAccount, amount: GenericQty) -> dispatch::DispatchResult {
            let () = ensure_none(origin)?;
            let _ = runtime_interfaces::config_interface::get(); // XXX where are we actually using this?

            // Update storage -- TODO: increment this-- sure why not?
            let curr_cash_balance: GenericQty = <CashBalance>::get(&account).unwrap_or_default();
            let next_cash_balance: GenericQty = curr_cash_balance + amount;
            <CashBalance>::insert(&account, next_cash_balance);

            let now = <frame_system::Module<T>>::block_number().saturated_into::<u8>();
            // Add to Notice Queue
            let notice = Notice::ExtractionNotice {
                id: NoticeId(now.into(), 0),  // XXX need to keep state of current gen/within gen for each, also parent
                parent: [0u8; 32], // XXX,
                asset: Asset([0u8; 20]),
                amount: amount.try_into()
                    .unwrap_or_else(|_| panic!("Amount does not fit on chain")),
                account: Account(account.1.clone().try_into() // XXX avoid clone?
                    .unwrap_or_else(|_| panic!("Address has wrong number of bytes")))
            };
            EthNoticeQueue::insert(notice.id(), NoticeStatus::<Ethereum>::Pending { signers: vec![], signatures: vec![], notice: notice.clone()});

            // Emit an event or two.
            Self::deposit_event(RawEvent::MagicExtract(amount, account, notice.clone()));
            Self::deposit_event(RawEvent::SignedNotice(ChainId::Eth, notice.id(), notices::encode_ethereum_notice(notice), vec![])); // XXX signatures

            // Return a successful DispatchResult
            Ok(())
        }

        #[weight = 0] // XXX how are we doing weights?
        pub fn process_eth_event(origin, payload: SignedPayload, sig: ValidatorSig) -> dispatch::DispatchResult { // XXX sig
            // XXX do we want to store/check hash to allow replaying?
            //let signer = recover(payload); // XXX

            // XXX how do we want to deal with these crypto errors?
            // XXX Toni WIP
            // Recover signature part
            let mut sig_part: [u8; 64] = [0; 64];
            sig_part[0..64].copy_from_slice(&sig[0..64]);
            let signature = secp256k1::Signature::parse(&sig_part);
            // Recover RecoveryId part
            let recovery_id = cash_err!(secp256k1::RecoveryId::parse(sig[64]), <Error<T>>::SignedPayloadError)?;
            // Recover validator's public key from signature
            let message = secp256k1::Message::parse(&chains::eth::keccak(payload.clone()));
            let recover = secp256k1::recover(&message, &signature, &recovery_id).map_err(|_| <Error<T>>::SignedPayloadError)?;
            let signer = recover.serialize();

            // XXX
            // XXX require(signer == known validator); // XXX
            // Check that signer is a known validator, otherwise throw an error
            let validators = <Validators>::get();
            if !validators.contains(&signer) {
                debug::native::error!("Signer of a payload is not a known validator {:?}, validators are {:?}", signer, validators);
                return Err(Error::<T>::UnknownValidator)?
            }

            let event = chains::eth::Event::decode(&mut payload.as_slice()).map_err(|_| <Error<T>>::DecodeEthereumEventError)?; // XXX
            let status = <EthEventQueue>::get(event.id).unwrap_or(EventStatus::<Ethereum>::Pending { signers: vec![] }); // XXX
            match status {
                EventStatus::<Ethereum>::Pending { signers } => {
                    // XXX sets?
                    if signers.contains(&signer) {
                        debug::native::error!("Validator has already signed this payload {:?}", signer);
                        return Err(Error::<T>::AlreadySigned)?
                    }

                    // Add new validator to the signers
                    let mut signers_new = signers.clone();
                    signers_new.push(signer.clone()); // XXX unique add to set?

                    // XXX
                    // let signers_new = {signer | signers};
                    // if len(signers_new & Validators) > 2/3 * len(Validators) {
                    if signers_new.len() > validators.len() * 2 / 3 {
                        match core::apply_eth_event_internal(event) {
                            Ok(_) => {
                                EthEventQueue::insert(event.id, EventStatus::<Ethereum>::Done);
                                Self::deposit_event(RawEvent::ProcessedEthEvent(payload));
                                Ok(())
                            }

                            Err(reason) => {
                                EthEventQueue::insert(event.id, EventStatus::<Ethereum>::Failed { hash: Ethereum::hash_bytes(payload.as_slice()), reason: reason });
                                Self::deposit_event(RawEvent::FailedProcessingEthEvent(payload, reason));
                                Ok(())
                            }
                        }
                    } else {
                        EthEventQueue::insert(event.id, EventStatus::<Ethereum>::Pending { signers: signers_new });
                        Ok(())
                    }
                }

                // XXX potential retry logic to allow retrying Failures
                EventStatus::<Ethereum>::Failed { hash, .. } => {
                    // XXX require(compute_hash(payload) == hash, "event data differs from failure");
                    match core::apply_eth_event_internal(event) {
                        Ok(_) => {
                            EthEventQueue::insert(event.id, EventStatus::<Ethereum>::Done);
                            Self::deposit_event(RawEvent::ProcessedEthEvent(payload));
                            Ok(())
                        }

                        Err(new_reason) => {
                            EthEventQueue::insert(event.id, EventStatus::<Ethereum>::Failed { hash, reason: new_reason});
                            Self::deposit_event(RawEvent::FailedProcessingEthEvent(payload, new_reason));
                            Ok(())
                        }
                    }
                }

                EventStatus::<Ethereum>::Done => {
                    // TODO: Eventually we should be deleting here (based on monotonic ids and signing order)
                    Ok(())
                }
            }
        }

        #[weight = 0] // XXX
        pub fn publish_eth_signature(origin, notice_id: NoticeId, signature: ValidatorSig) -> dispatch::DispatchResult {
            //let signer = recover(payload); // XXX
            //require(signer == known validator); // XXX

            let status = <EthNoticeQueue>::get(notice_id).unwrap_or(NoticeStatus::<Ethereum>::Missing);
            match status {
                NoticeStatus::<Ethereum>::Missing => {
                    Ok(())
                }

                NoticeStatus::<Ethereum>::Pending { signers, signatures, notice } => {
                    // XXX sets?
                    // let signers_new = {signer | signers};
                    // let signatures_new = {signature | signatures };
                    // if len(signers_new & Validators) > 2/3 * len(Validators) {
                           EthNoticeQueue::insert(notice_id, NoticeStatus::<Ethereum>::Done);
                           Self::deposit_event(RawEvent::SignedNotice(ChainId::Eth, notice_id, notices::encode_ethereum_notice(notice), signatures)); // XXX generic
                           Ok(())
                    // } else {
                    //     EthNoticeQueue::insert(event.id, NoticeStatus::<Ethereum>::Pending { signers: signers_new, signatures, notice});
                    //     Ok(())
                    // }
                }

                NoticeStatus::<Ethereum>::Done => {
                    // TODO: Eventually we should be deleting here (based on monotonic ids and signing order)
                    Ok(())
                }
            }
        }

        /// Offchain Worker entry point.
        fn offchain_worker(block_number: T::BlockNumber) {
            debug::native::info!("Hello World from offchain workers from block {} !", block_number);

            let result = Self::fetch_events_with_lock();
            if let Err(e) = result {
                debug::native::error!("offchain_worker error during fetch events: {:?}", e);
            }
            Self::process_eth_notices(block_number);
            // todo: do this less often perhaps once a minute?
            // a really simple idea to do it once a minute on average is to just use probability
            // and only update the feed every now and then. It is a function of how many validators
            // are running.
            let result = Self::process_open_price_feed(block_number);
            if let Err(e) = result {
                debug::native::error!("offchain_worker error during open price feed processing: {:?}", e);
            }
        }
    }
}

/// Reading error messages inside `decl_module!` can be difficult, so we move them here.
impl<T: Config> Module<T> {
    /// Body of the post_price extrinsic
    /// * checks signature of message
    /// * parses message
    /// * updates storage
    ///
    /// Gets us out of the decl_module! macro and helps with static code analysis to have the
    /// body of this function here.
    fn post_price_internal(payload: Vec<u8>, signature: Vec<u8>) -> Result<(), Error<T>> {
        // check signature
        let hashed = compound_crypto::keccak(&payload);
        let recovered = cash_err!(
            compound_crypto::eth_recover(&hashed, &signature),
            <Error<T>>::OpenOracleErrorInvalidSignature
        )?;
        let reporters = Reporters::get();
        if !reporters
            .iter()
            .any(|e| e.as_slice() == recovered.as_slice())
        {
            return Err(<Error<T>>::OpenOracleErrorInvalidReporter);
        }

        // parse message and check it
        let parsed = cash_err!(
            oracle::parse_message(&payload),
            <Error<T>>::OpenOracleErrorInvalidMessage
        )?;
        debug::native::info!(
            "Parsed price from open price feed: {:?} is worth {:?}",
            parsed.key,
            (parsed.value as f64) / 1000000.0
        );
        // todo: more sanity checking on the value
        // note - the API for GET does not return an Option but if the value is not present it
        // returns Default::default(). Thus, we explicitly check if the key for the ticker is supported
        // or not.

        if PriceTime::contains_key(&parsed.key) {
            // it has been updated at some point, make sure we are updating to a more recent price
            let last_updated = PriceTime::get(&parsed.key);
            if parsed.timestamp <= last_updated {
                return Err(<Error<T>>::OpenOracleErrorStalePrice);
            }
        }

        // WARNING begin storage - all checks must happen above

        Price::insert(&parsed.key, parsed.value as u128);
        PriceTime::insert(&parsed.key, parsed.timestamp as u128);

        // todo: update storage
        Ok(())
    }

    /// Convert from the chain spec file format hex encoded strings into the local storage format, binary blob
    fn hex_string_vec_to_binary_vec<U: TryFrom<Vec<u8>>>(
        data: Vec<String>,
    ) -> Result<Vec<U>, Error<T>> {
        let mut converted: Vec<U> = Vec::new();
        for record in data {
            let decoded = hex::decode(&record).map_err(|_| <Error<T>>::GenesisConfigError)?;
            let converted_validator: U = decoded
                .try_into()
                .map_err(|_| <Error<T>>::GenesisConfigError)?;
            converted.push(converted_validator);
        }
        Ok(converted)
    }

    /// Set the initial set of validators from the genesis config
    fn initialize_validators(validators: GenericSet) {
        assert!(
            !validators.is_empty(),
            "Validators must be set in the genesis config"
        );
        assert!(
            Validators::get().is_empty(),
            "Validators are already set but they should only be set in the genesis config."
        );
        let converted: ValidatorSet = Self::hex_string_vec_to_binary_vec(validators)
            .expect("Could not deserialize validators from genesis config");
        Validators::put(converted);
    }

    /// Set the initial set of open price feed price reporters from the genesis config
    fn initialize_reporters(reporters: GenericSet) {
        assert!(
            !reporters.is_empty(),
            "Open price feed price reporters must be set in the genesis config"
        );
        assert!(
            Reporters::get().is_empty(),
            "Reporters are already set but they should only be set in the genesis config."
        );
        let converted: Vec<[u8; 20]> = Self::hex_string_vec_to_binary_vec(reporters)
            .expect("Could not deserialize validators from genesis config");
        Reporters::put(converted);
    }

    /// Set the initial set of open price feed price reporters from the genesis config
    fn initialize_price_key_mapping(price_key_mapping: PriceKeyMappingGenesisConfig) {
        assert!(
            !price_key_mapping.is_empty(),
            "price_key_mapping must be set in the genesis config"
        );

        for record in price_key_mapping {
            let mut tokens = record.split(":");
            let ticker = tokens.next().expect("No ticker present");
            let chain = tokens.next().expect("No blockchain present");
            let address = tokens.next().expect("No address present");
            assert!(
                tokens.next().is_none(),
                "Too many colons in price key mapping element"
            );
            assert!(chain == "ETH", "Invalid blockchain");

            let decoded = hex::decode(&address).expect("Address is not in hex format");

            let chain_asset = ChainAsset {
                chain: ChainId::Eth,
                address: decoded,
            };
            PriceKeyMapping::insert(chain_asset, ticker);
        }
    }

    /// Procedure for offchain worker to processes messages coming out of the open price feed
    pub fn process_open_price_feed(block_number: T::BlockNumber) -> Result<(), Error<T>> {
        let mut lock = StorageLock::<Time>::new(OCW_STORAGE_LOCK_OPEN_PRICE_FEED);
        if lock.try_lock().is_err() {
            // working in another thread, no big deal
            return Ok(());
        }
        // check to see if it is time to poll or not
        let latest_price_feed_poll_block_number_storage =
            StorageValueRef::persistent(OCW_LATEST_PRICE_FEED_POLL_BLOCK_NUMBER);
        if let Some(Some(latest_poll_block_number)) =
            latest_price_feed_poll_block_number_storage.get::<T::BlockNumber>()
        {
            let poll_interval_blocks = <T as frame_system::Config>::BlockNumber::from(
                params::OCW_OPEN_ORACLE_POLL_INTERVAL_BLOCKS,
            );
            if block_number - latest_poll_block_number < poll_interval_blocks {
                return Ok(());
            }
        }
        // poll
        let api_response = cash_err!(
            crate::oracle::open_price_feed_request_okex(),
            <Error<T>>::OpenOracleHttpFetchError
        )?;
        let messages_and_signatures = cash_err!(
            api_response.to_message_signature_pairs(),
            <Error<T>>::OpenOracleApiResponseHexError
        )?;
        for (msg, sig) in messages_and_signatures {
            // adding some debug info in here, this will become very chatty
            let call = <Call<T>>::post_price(msg, sig);
            cash_err!(
                SubmitTransaction::<T, Call<T>>::submit_unsigned_transaction(call.into()),
                <Error<T>>::OpenOraclePostPriceExtrinsicError
            )?;
        }
        latest_price_feed_poll_block_number_storage.set(&block_number);
        Ok(())
    }

    pub fn process_eth_notices(block_number: T::BlockNumber) {
        for notice in EthNoticeQueue::iter_values() {
            // find parent
            // id = notice.gen_id(parent)

            // XXX
            // submit onchain call for aggregating the price
            // let payload = notices::to_payload(notice);
            // let call = Call::publish_eth_signature(payload);

            // Unsigned tx
            // SubmitTransaction::<T, Call<T>>::submit_unsigned_transaction(call.into());
        }
    }

    // XXX disambiguate whats for ethereum vs not
    fn fetch_events_with_lock() -> Result<(), Error<T>> {
        // Create a reference to Local Storage value.
        // Since the local storage is common for all offchain workers, it's a good practice
        // to prepend our entry with the pallet name.
        let s_info = StorageValueRef::persistent(OCW_LATEST_CACHED_ETHEREUM_BLOCK);

        // Local storage is persisted and shared between runs of the offchain workers,
        // offchain workers may run concurrently. We can use the `mutate` function to
        // write a storage entry in an atomic fashion.
        //
        // With a similar API as `StorageValue` with the variables `get`, `set`, `mutate`.
        // We will likely want to use `mutate` to access
        // the storage comprehensively.
        //
        // Ref: https://substrate.dev/rustdocs/v2.0.0/sp_runtime/offchain/storage/struct.StorageValueRef.html

        // XXXX TODO Add second check for:
        // Should be either the block of the latest Pending event which we haven't signed,
        // or if there are no such events, otherwise the block after the latest event, otherwise the earliest (configuration/genesis) block
        let from_block: String;
        if let Some(Some(cached_block_num)) = s_info.get::<String>() {
            // Ethereum block number has been cached, fetch events starting from the next after cached block
            debug::native::info!("Last cached block number: {:?}", cached_block_num);
            from_block = events::get_next_block_hex(cached_block_num)
                .map_err(|_| <Error<T>>::HttpFetchingError)?;
        } else {
            // Validator's cache is empty, fetch events from the earliest available block
            debug::native::info!("Block number has not been cached yet");
            from_block = String::from("earliest");
        }

        // Since off-chain storage can be accessed by off-chain workers from multiple runs, it is important to lock
        //   it before doing heavy computations or write operations.
        // ref: https://substrate.dev/rustdocs/v2.0.0-rc3/sp_runtime/offchain/storage_lock/index.html
        //
        // There are four ways of defining a lock:
        //   1) `new` - lock with default time and block expiration
        //   2) `with_deadline` - lock with default block but custom time expiration
        //   3) `with_block_deadline` - lock with default time but custom block expiration
        //   4) `with_block_and_time_deadline` - lock with custom time and block expiration
        // Here we choose the default one for now.
        let mut lock = StorageLock::<Time>::new(OCW_STORAGE_LOCK_ETHEREUM_EVENTS);

        // We try to acquire the lock here. If failed, we know the `fetch_n_parse` part inside is being
        //   executed by previous run of ocw, so the function just returns.
        // ref: https://substrate.dev/rustdocs/v2.0.0/sp_runtime/offchain/storage_lock/struct.StorageLock.html#method.try_lock
        if let Ok(_guard) = lock.try_lock() {
            match events::fetch_events(from_block) {
                Ok(starport_info) => {
                    debug::native::info!("Result: {:?}", starport_info);

                    // Send extrinsics for all events
                    let _ = Self::process_lock_events(starport_info.lock_events)?;

                    // Save latest block in ocw storage
                    s_info.set(&starport_info.latest_eth_block);
                }
                Err(err) => {
                    debug::native::info!("Error while fetching events: {:?}", err);
                    return Err(Error::<T>::HttpFetchingError);
                }
            }
        }
        Ok(())
    }

    fn process_lock_events(
        events: Vec<ethereum_client::LogEvent<ethereum_client::LockEvent>>,
    ) -> Result<(), Error<T>> {
        for event in events.iter() {
            debug::native::info!("Processing `Lock` event and sending extrinsic: {:?}", event);

            // XXX
            let payload =
                events::to_lock_event_payload(&event).map_err(|_| <Error<T>>::HttpFetchingError)?;
            let signature = Self::sign_payload(payload.clone());
            let call = Call::process_eth_event(payload, signature);

            // XXX Unsigned tx for now
            let res = SubmitTransaction::<T, Call<T>>::submit_unsigned_transaction(call.into());
            if res.is_err() {
                debug::native::error!("Error while sending `Lock` event extrinsic");
                return Err(Error::<T>::OffchainUnsignedLockTxError);
            }
        }
        Ok(())
    }

    // XXX JF: why are we using secp256k1 to sign these? this is just for offchain <> validator?
    /// XXX this part will be rewritten as soon as keys are done
    fn sign_payload(payload: Vec<u8>) -> ValidatorSig {
        // XXX HORRIBLE, but something to move on, at least I can decode signature
        let not_so_secret: [u8; 32] =
            hex_literal::hex!["50f05592dc31bfc65a77c4cc80f2764ba8f9a7cce29c94a51fe2d70cb5599374"];
        let private_key = secp256k1::SecretKey::parse(&not_so_secret).unwrap();
        let message = secp256k1::Message::parse(&chains::eth::keccak(payload.clone()));
        let sig = secp256k1::sign(&message, &private_key);
        let mut r: [u8; 65] = [0; 65];
        r[0..64].copy_from_slice(&sig.0.serialize()[..]);
        r[64] = sig.1.serialize();
        return r;
    }
}

impl<T: Config> frame_support::unsigned::ValidateUnsigned for Module<T> {
    type Call = Call<T>;

    /// Validate unsigned call to this module.
    ///
    /// By default unsigned transactions are disallowed, but implementing the validator
    /// here we make sure that some particular calls (the ones produced by offchain worker)
    /// are being whitelisted and marked as valid.
    fn validate_unsigned(_source: TransactionSource, call: &Self::Call) -> TransactionValidity {
        match call {
            Call::process_eth_event(_payload, signature) => {
                ValidTransaction::with_tag_prefix("CashPallet")
                    // The transaction is only valid for next 10 blocks. After that it's
                    // going to be revalidated by the pool.
                    .longevity(10)
                    .and_provides(signature)
                    // It's fine to propagate that transaction to other peers, which means it can be
                    // created even by nodes that don't produce blocks.
                    // Note that sometimes it's better to keep it for yourself (if you are the block
                    // producer), since for instance in some schemes others may copy your solution and
                    // claim a reward.
                    .propagate(true)
                    .build()
            }
            Call::magic_extract(_account, _amount) => {
                ValidTransaction::with_tag_prefix("CashPallet")
                    .longevity(10)
                    .and_provides("magic")
                    .propagate(true)
                    .build()
            }
            Call::post_price(_, sig) => ValidTransaction::with_tag_prefix("CashPallet")
                .longevity(10)
                .and_provides(sig)
                .propagate(true)
                .build(),
            _ => InvalidTransaction::Call.into(),
        }
    }
}<|MERGE_RESOLUTION|>--- conflicted
+++ resolved
@@ -51,36 +51,6 @@
 #[cfg(test)]
 mod tests;
 
-<<<<<<< HEAD
-/// Type for a nonce.
-pub type Nonce = u32;
-
-/// Type for reporting failures for reasons outside of our control.
-#[derive(Copy, Clone, Eq, PartialEq, Encode, Decode, RuntimeDebug)]
-pub enum Reason {
-    None,
-}
-
-/// Type for representing an annualized rate on Compound Chain.
-pub type APR = u128; // XXX custom rate type?
-
-/// Type for representing a balance index on Compound Chain.
-pub type Index = u128; // XXX biguint? initial value 1?
-
-/// Type for representing time on Compound Chain.
-pub type Timestamp = u128; // XXX u64?
-
-/// Type for an encoded payload within an extrinsic.
-pub type SignedPayload = Vec<u8>; // XXX
-
-/// Type for signature used to verify that a signed payload comes from a validator.
-pub type ValidatorSig = [u8; 65]; // XXX secp256k1 sign, but why secp256k1?
-
-/// Type for a public key used to identify a validator.
-pub type ValidatorKey = [u8; 65]; // XXX secp256k1 public key, but why secp256k1?
-
-/// Type for a set of validator identities.
-pub type ValidatorSet = Vec<ValidatorKey>; // XXX whats our set type? ordered Vec?
 
 /// Type for validator set included in the genesis config
 pub type ValidatorGenesisConfig = Vec<String>;
@@ -90,8 +60,6 @@
 
 pub type PriceKeyMappingGenesisConfig = Vec<String>;
 
-=======
->>>>>>> f8df87a6
 // OCW storage constants
 pub const OCW_STORAGE_LOCK_ETHEREUM_EVENTS: &[u8; 34] = b"cash::storage_lock_ethereum_events";
 pub const OCW_LATEST_CACHED_ETHEREUM_BLOCK: &[u8; 34] = b"cash::latest_cached_ethereum_block";
@@ -164,7 +132,6 @@
         /// Mapping of (status of) notices to be signed for Ethereum, by notice id.
         EthNoticeQueue get(fn eth_notice_queue): map hasher(blake2_128_concat) NoticeId => Option<NoticeStatus<Ethereum>>;
 
-<<<<<<< HEAD
         /// Mapping of assets to their price.
         Price get(fn price): map hasher(blake2_128_concat) String => u128;
 
@@ -174,8 +141,6 @@
         /// Mapping from exchange ticker ("USDC") to AssetID - note this changes based on testnet/mainnet
         PriceKeyMapping get(fn price_key_mapping): map hasher(blake2_128_concat) ChainAsset => String;
 
-=======
->>>>>>> f8df87a6
         /// Eth addresses of price reporters for open oracle
         Reporters get(fn reporters): ReporterSet;
 
@@ -197,14 +162,9 @@
         // PriceKeyMapping;
     }
     add_extra_genesis {
-<<<<<<< HEAD
-        config(validators): ValidatorGenesisConfig;
-        config(reporters): ReporterGenesisConfig;
-        config(price_key_mapping): PriceKeyMappingGenesisConfig;
-=======
         config(validators): GenericSet;
         config(reporters): GenericSet;
->>>>>>> f8df87a6
+        config(price_key_mapping): PriceKeyMappingGenesisConfig;
         build(|config| {
             Module::<T>::initialize_validators(config.validators.clone());
             Module::<T>::initialize_reporters(config.reporters.clone());
