--- conflicted
+++ resolved
@@ -422,10 +422,7 @@
 
             if !validators.contains(&signer) {
                 print(format!("Signer of a payload is not a known validator {:?}, validators are {:?}", signer, validators).as_str());
-<<<<<<< HEAD
                 debug::native::error!("Signer of a payload is not a known validator {:?}, validators are {:?}", signer, validators);
-=======
->>>>>>> c72a61b4
                 return Err(Error::<T>::UnknownValidator)?
             }
 
