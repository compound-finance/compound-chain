[package]
authors = ['Compound <https://compound.finance>']
description = 'Pallet for implementing CASH.'
edition = '2018'
homepage = 'https://compound.cash'
name = 'pallet-cash'
repository = 'https://github.com/compound-finance/compound-chain/'
version = '1.0.0'

[package.metadata.docs.rs]
targets = ['x86_64-unknown-linux-gnu']

# alias "parity-scale-code" to "codec"
[dependencies.codec]
default-features = false
features = ['derive']
package = 'parity-scale-codec'
version = '1.3.4'

[dependencies]
frame-support = { default-features = false, version = '2.0.0' }
frame-system = { default-features = false, version = '2.0.0' }
runtime-interfaces = { default-features = false, version = '1.0.0', path="../runtime-interfaces"}
<<<<<<< HEAD
ethereum-client = { path="../../ethereum_client", version="0.1.0", default-features = false}
sp-runtime = { default-features = false, version = '2.0.0' }
sp-std = { version = "2.0.0", default-features = false }

[dev-dependencies]
sp-core = { default-features = false, version = '2.0.0' }
sp-io = { default-features = false, version = '2.0.0' }

=======
sp-io = { version = "2.0.0", default-features = false, features = ["disable_oom", "disable_panic_handler"] }

[dev-dependencies]
sp-core = { default-features = false, version = '2.0.0' }
sp-runtime = { default-features = false, version = '2.0.0' }
>>>>>>> 5595e1f2

[features]
default = ['std']
std = [
    'codec/std',
    'frame-support/std',
    'frame-system/std',
<<<<<<< HEAD
    'sp-runtime/std',
    'sp-std/std',
=======
    'runtime-interfaces/std',
    'sp-io/std'
>>>>>>> 5595e1f2
]<|MERGE_RESOLUTION|>--- conflicted
+++ resolved
@@ -21,22 +21,14 @@
 frame-support = { default-features = false, version = '2.0.0' }
 frame-system = { default-features = false, version = '2.0.0' }
 runtime-interfaces = { default-features = false, version = '1.0.0', path="../runtime-interfaces"}
-<<<<<<< HEAD
 ethereum-client = { path="../../ethereum_client", version="0.1.0", default-features = false}
+sp-std = { version = "2.0.0", default-features = false }
 sp-runtime = { default-features = false, version = '2.0.0' }
-sp-std = { version = "2.0.0", default-features = false }
 
 [dev-dependencies]
 sp-core = { default-features = false, version = '2.0.0' }
-sp-io = { default-features = false, version = '2.0.0' }
-
-=======
 sp-io = { version = "2.0.0", default-features = false, features = ["disable_oom", "disable_panic_handler"] }
 
-[dev-dependencies]
-sp-core = { default-features = false, version = '2.0.0' }
-sp-runtime = { default-features = false, version = '2.0.0' }
->>>>>>> 5595e1f2
 
 [features]
 default = ['std']
@@ -44,11 +36,8 @@
     'codec/std',
     'frame-support/std',
     'frame-system/std',
-<<<<<<< HEAD
     'sp-runtime/std',
     'sp-std/std',
-=======
     'runtime-interfaces/std',
-    'sp-io/std'
->>>>>>> 5595e1f2
+    'sp-io/std',
 ]