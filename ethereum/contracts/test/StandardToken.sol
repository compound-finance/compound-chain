// SPDX-License-Identifier: GPL-3.0
<<<<<<< HEAD

pragma solidity ^0.8.1;



import "./SafeMath.sol";

=======
pragma solidity ^0.8.1;
>>>>>>> 1240c85f

/**
 * @title ERC20 interface
 * @dev see https://github.com/ethereum/EIPs/issues/20
 */
abstract contract ERC20  {
    function totalSupply() public view virtual returns (uint256);
    function balanceOf(address who) public view virtual returns (uint256);
    function transfer(address to, uint256 value) public virtual returns (bool);
    function allowance(address owner, address spender) public view virtual returns (uint256);
    function transferFrom(address from, address to, uint256 value) public virtual returns (bool);
    function approve(address spender, uint256 value) public virtual returns (bool);

    event Transfer(address indexed from, address indexed to, uint256 value);
    event Approval(address indexed owner, address indexed spender, uint256 value);
}

/**
 * @title Base ERC20 token
 *
 * @dev Implementation of the basic standard token.
 * https://github.com/ethereum/EIPs/issues/20
 * Based on code by FirstBlood: https://github.com/Firstbloodio/token/blob/master/smart_contract/FirstBloodToken.sol
 */
contract BaseToken {
    uint256 totalSupply_;

    string public name;
    string public symbol;
    uint8 public decimals;

    mapping (address => mapping (address => uint256)) internal allowed;
    mapping(address => uint256) balances;

    event Transfer(address indexed from, address indexed to, uint256 value);
    event Approval(address indexed owner, address indexed spender, uint256 value);

    constructor(uint256 _initialAmount, string memory _tokenName, uint8 _decimalUnits, string memory _tokenSymbol) {
        totalSupply_ = _initialAmount;
        balances[msg.sender] = _initialAmount;
        name = _tokenName;
        symbol = _tokenSymbol;
        decimals = _decimalUnits;
    }


    function totalSupply() public view returns (uint256) {
        return totalSupply_;
    }


    function transfer_(address _to, uint256 _value) internal returns (bool) {
        require(_to != address(0));
        require(_value <= balances[msg.sender], "Transfer: insufficient balance");

        balances[msg.sender] = balances[msg.sender] - _value;
        balances[_to] = balances[_to] + _value;
        emit Transfer(msg.sender, _to, _value);
        return true;
    }

    function balanceOf(address _owner) public view returns (uint256) {
        return balances[_owner];
    }

    function transferFrom_(address _from, address _to, uint256 _value) internal returns (bool) {
        require(_to != address(0), "TransferFrom: Can't send to address zero");
        require(_value <= balances[_from], "TransferFrom: Inadequate balance");
        require(_value <= allowed[_from][msg.sender], "TransferFrom: Inadequate allowance");

        balances[_from] = balances[_from] - _value;
        balances[_to] = balances[_to] + _value;
        allowed[_from][msg.sender] = allowed[_from][msg.sender] - _value;
        emit Transfer(_from, _to, _value);
        return true;
    }


    function approve(address _spender, uint256 _value) public returns (bool) {
        allowed[msg.sender][_spender] = _value;
        emit Approval(msg.sender, _spender, _value);
        return true;
    }


    function allowance(address _owner, address _spender) public view returns (uint256) {
        return allowed[_owner][_spender];
    }

}

/**
 * @title The Compound Standard Test Token
 * @author Compound
 */
contract StandardToken is BaseToken {
    constructor(uint256 _initialAmount, string memory _tokenName, uint8 _decimalUnits, string memory _tokenSymbol)
        BaseToken(_initialAmount, _tokenName, _decimalUnits, _tokenSymbol)
    {
    }

    function transfer(address _to, uint256 _value) public returns (bool) {
        return transfer_(_to, _value);
    }

    function transferFrom(address _from, address _to, uint256 _value) public returns (bool) {
        return transferFrom_(_from, _to, _value);
    }
}

/**
 * @title The Compound Faucet Test Token
 * @author Compound
 * @notice A simple test token that lets anyone get more of it.
 */
contract FaucetToken is StandardToken {
    constructor(uint256 _initialAmount, string memory _tokenName, uint8 _decimalUnits, string memory _tokenSymbol)
        StandardToken(_initialAmount, _tokenName, _decimalUnits, _tokenSymbol)
    {
    }

    function allocateTo(address _owner, uint256 value) public {
        balances[_owner] += value;
        totalSupply_ += value;
        emit Transfer(address(this), _owner, value);
    }
}

/**
 * @title Fee ERC20 token
 */
contract FeeToken is BaseToken {
    uint256 constant FEE_BPS = 500; // 50%

    constructor(uint256 _initialAmount, string memory _tokenName, uint8 _decimalUnits, string memory _tokenSymbol) BaseToken(_initialAmount, _tokenName, _decimalUnits, _tokenSymbol) {
    }

    function transfer(address _to, uint256 _value) public returns (bool) {
        bool result = super.transfer_(_to, _value);

        uint256 fee = FEE_BPS * _value / 1000;
        balances[_to] -= fee;
        balances[address(0)] += fee;

        return result;
    }

    function transferFrom(address _from, address _to, uint256 _value) public returns (bool) {
        bool result = super.transferFrom_(_from, _to, _value);

        uint256 fee = FEE_BPS * _value / 1000;
        balances[_to] -= fee;
        balances[address(0)] += fee;

        return result;
    }
}

/**
 * @title Non-Standard ERC20 token
 */
contract NonStandardToken is BaseToken {
    constructor(uint256 _initialAmount, string memory _tokenName, uint8 _decimalUnits, string memory _tokenSymbol) BaseToken(_initialAmount, _tokenName, _decimalUnits, _tokenSymbol) {
    }

    function transfer(address _to, uint256 _value) public {
        super.transfer_(_to, _value);
    }

    function transferFrom(address _from, address _to, uint256 _value) public {
        super.transferFrom_(_from, _to, _value);
    }
}<|MERGE_RESOLUTION|>--- conflicted
+++ resolved
@@ -1,15 +1,5 @@
 // SPDX-License-Identifier: GPL-3.0
-<<<<<<< HEAD
-
 pragma solidity ^0.8.1;
-
-
-
-import "./SafeMath.sol";
-
-=======
-pragma solidity ^0.8.1;
->>>>>>> 1240c85f
 
 /**
  * @title ERC20 interface
