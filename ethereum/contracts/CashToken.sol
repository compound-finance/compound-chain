--- conflicted
+++ resolved
@@ -20,15 +20,9 @@
     uint public nextCashYieldStartAt;
     CashYieldAndIndex public nextCashYieldAndIndex;
 
-<<<<<<< HEAD
     mapping (address => mapping (address => uint)) public allowances;
     uint public totalCashPrincipal;
-    mapping (address => uint256) public cashPrincipal;
-=======
-    mapping (address => mapping (address => uint)) internal allowances;
-    uint public totalCashPrincipal;
     mapping (address => uint128) public cashPrincipal;
->>>>>>> f1e47ae6
 
 	constructor(address starport) {
         admin = starport;
@@ -36,36 +30,20 @@
         cashYieldAndIndex = CashYieldAndIndex({yield: 0, index: 1e4});
 	}
 
-<<<<<<< HEAD
-    function mint(address account, uint principal) external override returns (uint) {
+    function mint(address account, uint128 principal) external override returns (uint) {
         require(msg.sender == admin, "Must be admin");
         uint amount = principal * getCashIndex();
         cashPrincipal[account] += principal;
-        totalCashPrincipal += principal;
-=======
-    function mint(address account, uint128 principal) external override returns (uint) {
-        require(msg.sender == admin, "Sender is not an admin");
-        uint amount = principal * getCashIndex();
-        cashPrincipal[account] += principal;
         totalCashPrincipal = totalCashPrincipal + principal;
->>>>>>> f1e47ae6
         emit Transfer(address(0), account, amount);
         return amount;
     }
 
-<<<<<<< HEAD
-    function burn(address account, uint amount) external override returns (uint) {
+    function burn(address account, uint256 amount) external override returns (uint128) {
         require(msg.sender == admin, "Must be admin");
-        uint principal = amount / getCashIndex();
-        cashPrincipal[account] -= principal;
-        totalCashPrincipal -= principal;
-=======
-    function burn(address account, uint amount) external override returns (uint128) {
-        require(msg.sender == admin, "Sender is not an admin");
         uint128 principal = amountToPrincipal(amount);
         cashPrincipal[account] -= principal;
         totalCashPrincipal = totalCashPrincipal - principal;
->>>>>>> f1e47ae6
         emit Transfer(account, address(0), amount);
         return principal;
     }
@@ -100,11 +78,7 @@
 
     function transfer(address recipient, uint amount) external override returns (bool) {
         require(msg.sender != recipient, "Invalid recipient");
-<<<<<<< HEAD
-        uint principal = amount / getCashIndex();
-=======
         uint128 principal = amountToPrincipal(amount);
->>>>>>> f1e47ae6
         cashPrincipal[recipient] += principal;
         cashPrincipal[msg.sender] -= principal;
         emit Transfer(msg.sender, recipient, amount);
@@ -124,13 +98,8 @@
     function transferFrom(address sender, address recipient, uint256 amount) external override returns (bool) {
         require(sender != recipient, "Invalid recipient");
         address spender = msg.sender;
-<<<<<<< HEAD
-        uint principal = amount / getCashIndex();
+        uint128 principal = amountToPrincipal(amount);
         allowances[sender][spender] -= amount;
-=======
-        uint128 principal = amountToPrincipal(amount);
-        allowances[sender][spender] = allowances[sender][spender] - amount;
->>>>>>> f1e47ae6
         cashPrincipal[recipient] += principal;
         cashPrincipal[sender] -= principal;
         emit Transfer(sender, recipient, amount);
