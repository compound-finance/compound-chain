#[macro_use]
extern crate lazy_static;

use codec::{Decode, Encode};
use frame_support::debug;
use serde::Deserialize;
use sp_runtime::offchain::{http, Duration};
use sp_runtime_interface::pass_by::PassByCodec;

use our_std::RuntimeDebug;
use types_derive::{type_alias, Types};

pub mod events;
pub mod hex;

pub use crate::events::EthereumEvent;
pub use crate::hex::{parse_u64, parse_word};

#[type_alias]
pub type EthereumBlockNumber = u64;

#[type_alias]
pub type EthereumHash = [u8; 32];

#[derive(Clone, Eq, PartialEq, Encode, Decode, PassByCodec, RuntimeDebug, Types)]
pub struct EthereumBlock {
    pub hash: EthereumHash,
    pub parent_hash: EthereumHash,
    pub number: EthereumBlockNumber,
    pub events: Vec<EthereumEvent>,
}

#[derive(Copy, Clone, Eq, PartialEq, Encode, Decode, RuntimeDebug, Types)]
pub enum EthereumClientError {
    DecodeError,
    HttpIoError,
    HttpTimeout,
    HttpErrorCode(u16),
    InvalidUTF8,
    JsonParseError,
    NoResult,
}

#[derive(Deserialize, RuntimeDebug, PartialEq)]
pub struct ResponseError {
    pub message: Option<String>,
    pub code: Option<i64>,
}

#[derive(Clone, Deserialize, RuntimeDebug, PartialEq)]
#[serde(rename_all = "camelCase")]
pub struct LogObject {
    /// true when the log was removed, due to a chain reorganization. false if it's a valid log.
    pub removed: Option<bool>,
    /// integer of the log index position in the block. null when its pending log.
    pub log_index: Option<String>,
    /// integer of the transactions index position log was created from. null when its pending log.
    pub transaction_index: Option<String>,
    /// 32 Bytes - hash of the transactions this log was created from. null when its pending log.
    pub transaction_hash: Option<String>,
    /// 32 Bytes - hash of the block where this log was in. null when its pending. null when its pending log.
    pub block_hash: Option<String>,
    /// the block number where this log was in. null when its pending. null when its pending log.
    pub block_number: Option<String>,
    /// 20 Bytes - address from which this log originated.
    pub address: Option<String>,
    /// contains one or more 32 Bytes non-indexed arguments of the log.
    pub data: Option<String>,
    /// Array of 0 to 4 32 Bytes of indexed log arguments. (In solidity: The first topic is the hash of the signature of the event (e.g. Deposit(address,bytes32,uint256)), except you declared the event with the anonymous specifier.)
    pub topics: Option<Vec<String>>,
}

#[derive(Deserialize, RuntimeDebug, PartialEq)]
pub struct GetLogsResponse {
    pub id: Option<u64>,
    pub result: Option<Vec<LogObject>>,
    pub error: Option<ResponseError>,
}

#[allow(non_snake_case)]
#[derive(Clone, Deserialize, RuntimeDebug, PartialEq)]
pub struct TransactionObject {
    pub blockHash: Option<String>,
    pub blockNumber: Option<String>,
    pub from: Option<String>,
    pub gas: Option<String>,
    pub gasPrice: Option<String>,
    pub hash: Option<String>,
    pub input: Option<String>,
    pub nonce: Option<String>,
    pub to: Option<String>,
    pub transactionIndex: Option<String>,
    pub r#type: Option<String>,
    pub value: Option<String>,
    pub r: Option<String>,
    pub s: Option<String>,
    pub v: Option<String>,
}

#[allow(non_snake_case)]
#[derive(Clone, Deserialize, RuntimeDebug, PartialEq)]
pub struct BlockObject {
    pub difficulty: Option<String>,
    pub extraData: Option<String>,
    pub gasLimit: Option<String>,
    pub gasUsed: Option<String>,
    pub hash: Option<String>,
    pub logsBloom: Option<String>,
    pub miner: Option<String>,
    pub mixHash: Option<String>,
    pub nonce: Option<String>,
    pub number: Option<String>,
    pub parentHash: Option<String>,
    pub receiptRoot: Option<String>,
    pub sha3Uncles: Option<String>,
    pub size: Option<String>,
    pub stateRoot: Option<String>,
    pub timestamp: Option<String>,
    pub totalDifficulty: Option<String>,
    pub transactions: Option<Vec<TransactionObject>>,
    pub transactionsRoot: Option<String>,
    pub uncles: Option<Vec<String>>,
}

#[derive(Deserialize, RuntimeDebug, PartialEq)]
pub struct BlockResponse {
    pub id: Option<u64>,
    pub result: Option<BlockObject>,
    pub error: Option<ResponseError>,
}

#[derive(Deserialize, RuntimeDebug, PartialEq)]
pub struct BlockNumberResponse {
    pub id: Option<u64>,
    pub result: Option<String>,
    pub error: Option<ResponseError>,
}

fn deserialize_get_logs_response(response: &str) -> Result<GetLogsResponse, EthereumClientError> {
    let result: serde_json::error::Result<GetLogsResponse> = serde_json::from_str(response);
    Ok(result.map_err(|_| EthereumClientError::JsonParseError)?)
}

fn deserialize_get_block_by_number_response(
    response: &str,
) -> Result<BlockResponse, EthereumClientError> {
    let result: serde_json::error::Result<BlockResponse> = serde_json::from_str(response);
    Ok(result.map_err(|_| EthereumClientError::JsonParseError)?)
}

fn deserialize_block_number_response(
    response: &str,
) -> Result<BlockNumberResponse, EthereumClientError> {
    let result: serde_json::error::Result<BlockNumberResponse> = serde_json::from_str(response);
    Ok(result.map_err(|_| EthereumClientError::JsonParseError)?)
}

pub fn encode_block_hex(block_number: EthereumBlockNumber) -> String {
    format!("{:#X}", block_number)
}

pub fn send_rpc(
    server: &str,
    method: serde_json::Value,
    params: Vec<serde_json::Value>,
    deadline: u64,
) -> Result<String, EthereumClientError> {
    let deadline = sp_io::offchain::timestamp().add(Duration::from_millis(deadline));
    let data = serde_json::json!({
        "jsonrpc": "2.0",
        "method": method,
        "params": params,
        "id":1
    })
    .to_string();

    let request = http::Request::post(server, vec![data]);

    let pending = request
        .deadline(deadline)
        .add_header("Content-Type", "application/json")
        .send()
        .map_err(|_| EthereumClientError::HttpIoError)?;

    let response = pending
        .try_wait(deadline)
        .map_err(|_| EthereumClientError::HttpTimeout)?
        .map_err(|_| EthereumClientError::HttpTimeout)?;

    if response.code != 200 {
        debug::warn!("Unexpected status code: {}", response.code);
        return Err(EthereumClientError::HttpErrorCode(response.code));
    }

    let body = response.body().collect::<Vec<u8>>();

    // Create a str slice from the body.
    let body_str = sp_std::str::from_utf8(&body).map_err(|_| {
        debug::warn!("No UTF8 body");
        EthereumClientError::InvalidUTF8
    })?;

    Ok(String::from(body_str))
}

pub fn get_block(
    server: &str,
    eth_starport_address: &str,
    block_num: EthereumBlockNumber,
    deadline: u64,
) -> Result<EthereumBlock, EthereumClientError> {
    let block_str = encode_block_hex(block_num);
<<<<<<< HEAD
    let block_object = get_block_object(server, &block_str, deadline)?;
=======
    let block_obj = get_block_object(server, &block_str)?;
>>>>>>> 5f9b8337
    let get_logs_params = vec![serde_json::json!({
        "address": eth_starport_address,
        "fromBlock": &block_str,
        "toBlock": &block_str,
    })];
    let get_logs_response_str: String =
        send_rpc(server, "eth_getLogs".into(), get_logs_params, deadline)?;
    let get_logs_response = deserialize_get_logs_response(&get_logs_response_str)?;
    let event_objects = get_logs_response
        .result
        .ok_or(EthereumClientError::JsonParseError)?;

    if event_objects.len() > 0 {
        debug::info!(
            "Found {} events @ Eth Starport {}",
            event_objects.len(),
            eth_starport_address
        );
    }

    let mut events = Vec::with_capacity(event_objects.len());
    for ev_obj in event_objects {
        let topics = ev_obj.topics.ok_or(EthereumClientError::JsonParseError)?;
        let data = ev_obj.data.ok_or(EthereumClientError::JsonParseError)?;
        match events::decode_event(topics, data) {
            Ok(event) => events.push(event),
            Err(events::EventError::UnknownEventTopic(topic)) => {
                debug::warn!("Skipping unrecognized topic {:?}", topic)
            }
            Err(err) => {
                debug::error!("Failed to decode {:?}", err);
                return Err(EthereumClientError::DecodeError);
            }
        }
    }

    Ok(EthereumBlock {
        hash: parse_word(block_obj.hash).ok_or(EthereumClientError::JsonParseError)?,
        parent_hash: parse_word(block_obj.parentHash).ok_or(EthereumClientError::JsonParseError)?,
        number: parse_u64(block_obj.number).ok_or(EthereumClientError::JsonParseError)?,
        events,
    })
}

pub fn get_block_object(
    server: &str,
    block_num: &str,
    deadline: u64,
) -> Result<BlockObject, EthereumClientError> {
    let params = vec![block_num.into(), true.into()];
    let response_str: String = send_rpc(server, "eth_getBlockByNumber".into(), params, deadline)?;
    let response = deserialize_get_block_by_number_response(&response_str)?;
    response.result.ok_or(EthereumClientError::NoResult)
}

pub fn get_latest_block_number(server: &str, deadline: u64) -> Result<u64, EthereumClientError> {
    let response_str: String = send_rpc(server, "eth_blockNumber".into(), vec![], deadline)?;
    let response = deserialize_block_number_response(&response_str)?;
    parse_u64(Some(response.result.ok_or(EthereumClientError::NoResult)?))
        .ok_or(EthereumClientError::JsonParseError)
}

#[cfg(test)]
mod tests {
    use crate::*;

    use sp_core::offchain::{testing, OffchainExt};

    #[test]
    fn test_get_block() {
        let (offchain, state) = testing::TestOffchainExt::new();
        let mut t = sp_io::TestExternalities::default();
        t.register_extension(OffchainExt::new(offchain));
        {
            let mut s = state.write();
            s.expect_request(
                testing::PendingRequest {
                    method: "POST".into(),
                    uri: "https://mainnet-eth.compound.finance".into(),
                    headers: vec![("Content-Type".to_owned(), "application/json".to_owned())],
                    body: br#"{"jsonrpc":"2.0","method":"eth_getBlockByNumber","params":["0x506",true],"id":1}"#.to_vec(),
                    response: Some(br#"{"jsonrpc":"2.0","id":1,"result":{"difficulty":"0xb9e274f7969f5","extraData":"0x65746865726d696e652d657531","gasLimit":"0x7a121d","gasUsed":"0x781503","hash":"0x61314c1c6837e15e60c5b6732f092118dd25e3ec681f5e089b3a9ad2374e5a8a","logsBloom":"0x044410ea904e1020440110008000902200168801c81010301489212010002008080b0010004001b006040222c42004b001200408400500901889c908212040401020008d300010100198d10800100080027900254120000000530141030808140c299400162c0000d200204080008838240009002c020010400010101000481660200420a884b8020282204a00141ce10805004810800190180114180001b0001b1000020ac8040007000320b0480004018240891882a20080010281002c00000010102e0184210003010100438004202003080401000806204010000a42200104110100201200008081005001104002410140114a002010808c00200894c0c0","miner":"0xea674fdde714fd979de3edf0f56aa9716b898ec8","mixHash":"0xd733e12126a2155f0278c3987777eaca558a274b42d0396306dffb8fa6d21e76","nonce":"0x56a66f3802150748","number":"0x506","parentHash":"0x062e77dced431eb671a56839f96da912f68d841024665748d38cd3d6795961ea","receiptsRoot":"0x19ad317358916207491d4b64340153b924f4dda88fa8ef5dcb49090f234c00e7","sha3Uncles":"0xd21bed33f01dac18a3ee5538d1607ff2709d742eb4e13877cf66dcbed6c980f2","size":"0x5f50","stateRoot":"0x40b48fa241b8f9749af10a5dd1dfb8db245ba94cbb4969ab5c5b905a6adfe5f6","timestamp":"0x5aae89b9","totalDifficulty":"0xa91291ae5c752d4885","transactions":[{"blockHash":"0x61314c1c6837e15e60c5b6732f092118dd25e3ec681f5e089b3a9ad2374e5a8a","blockNumber":"0x508990","from":"0x22b84d5ffea8b801c0422afe752377a64aa738c2","gas":"0x186a0","gasPrice":"0x153005ce00","hash":"0x94859e5d00b6bc572f877eaae906c0093eb22267d2d84d720ac90627fc63147c","input":"0x","nonce":"0x6740d","r":"0x5fc50bea42bc3d8c5f47790b92fbd79fa296f90fea4d35f1621001f6316a1b91","s":"0x774a47ca2112dd815f3bda90d537dfcdab0082f6bfca7262f91df258addf5706","to":"0x1d53de4d66110689bf494a110e859f3a6d15661f","transactionIndex":"0x0","type":"0x0","v":"0x25","value":"0x453aa4214124000"}],"transactionsRoot":"0xa46bb7bc06d4ad700df4100095fecd5a5af2994b6d1d24162ded673b7d485610","uncles":["0x5e7dde2e3811b5881a062c8b2ff7fd14687d79745e2384965d73a9df3fb0b4a8"]}}"#.to_vec()),
                    sent: true,
                    ..Default::default()
                });
            s.expect_request(
                testing::PendingRequest {
                    method: "POST".into(),
                    uri: "https://mainnet-eth.compound.finance".into(),
                    headers: vec![("Content-Type".to_owned(), "application/json".to_owned())],
                    body: br#"{"jsonrpc":"2.0","method":"eth_getLogs","params":[{"address":"0x3a275655586a049fe860be867d10cdae2ffc0f33","fromBlock":"0x506","toBlock":"0x506"}],"id":1}"#.to_vec(),
                    response: Some(br#"{"jsonrpc":"2.0","id":1,"result":[{"address":"0xd905abba1c5ea48c0598be9f3f8ae31290b58613","blockHash":"0xc94ceed3c8c68f09b1c7be28f594cc6fb01f9cdd7b68f3bf516cab9e89486fcf","blockNumber":"0x9928cb","data":"0x000000000000000000000000000000000000000000000000000000000000004000000000000000000000000000000000000000000000000006f05b59d3b2000000000000000000000000000000000000000000000000000000000000000000034554480000000000000000000000000000000000000000000000000000000000","logIndex":"0x58","removed":false,"topics":["0xc459acef3ffe957663bb49d644b20d0c790bcb41573893752a72ba6f023b9386","0x000000000000000000000000eeeeeeeeeeeeeeeeeeeeeeeeeeeeeeeeeeeeeeee","0x000000000000000000000000d3a38d4bd07b87e4516f30ee46cfe8ec4e8b73a4","0xd3a38d4bd07b87e4516f30ee46cfe8ec4e8b73a4000000000000000000000000"],"transactionHash":"0xbae1c242aea30e9ae20cb6c37e2f2d08982e31b42bf3d7dbde6466396abb360e","transactionIndex":"0x24"}]}"#.to_vec()),
                    sent: true,
                    ..Default::default()
                });
        }
        t.execute_with(|| {
            let result = get_block(
                "https://mainnet-eth.compound.finance",
                "0x3a275655586a049fe860be867d10cdae2ffc0f33",
                1286,
                10000,
            );
            let block = result.unwrap();
            assert_eq!(
                block.hash,
                [
                    97, 49, 76, 28, 104, 55, 225, 94, 96, 197, 182, 115, 47, 9, 33, 24, 221, 37,
                    227, 236, 104, 31, 94, 8, 155, 58, 154, 210, 55, 78, 90, 138
                ]
            );
            assert_eq!(
                block.parent_hash,
                [
                    6, 46, 119, 220, 237, 67, 30, 182, 113, 165, 104, 57, 249, 109, 169, 18, 246,
                    141, 132, 16, 36, 102, 87, 72, 211, 140, 211, 214, 121, 89, 97, 234
                ]
            );
            assert_eq!(block.number, 1286);
            assert_eq!(
                block.events,
                vec![EthereumEvent::Lock {
                    asset: [
                        238, 238, 238, 238, 238, 238, 238, 238, 238, 238, 238, 238, 238, 238, 238,
                        238, 238, 238, 238, 238
                    ],
                    sender: [
                        211, 163, 141, 75, 208, 123, 135, 228, 81, 111, 48, 238, 70, 207, 232, 236,
                        78, 139, 115, 164
                    ],
                    chain: String::from("ETH"),
                    recipient: [
                        211, 163, 141, 75, 208, 123, 135, 228, 81, 111, 48, 238, 70, 207, 232, 236,
                        78, 139, 115, 164, 0, 0, 0, 0, 0, 0, 0, 0, 0, 0, 0, 0
                    ],
                    amount: 500000000000000000
                }]
            );
        });
    }

    #[test]
    fn test_get_latest_block_number() {
        let (offchain, state) = testing::TestOffchainExt::new();
        let mut t = sp_io::TestExternalities::default();
        t.register_extension(OffchainExt::new(offchain));
        {
            let mut s = state.write();
            s.expect_request(testing::PendingRequest {
                method: "POST".into(),
                uri: "https://mainnet-eth.compound.finance".into(),
                headers: vec![("Content-Type".to_owned(), "application/json".to_owned())],
                body: br#"{"jsonrpc":"2.0","method":"eth_blockNumber","params":[],"id":1}"#
                    .to_vec(),
                response: Some(br#"{"jsonrpc":"2.0","id":1,"result":"0x123"}"#.to_vec()),
                sent: true,
                ..Default::default()
            });
        }
        t.execute_with(|| {
            let result = get_latest_block_number("https://mainnet-eth.compound.finance", 10000);
            assert_eq!(result, Ok(291));
        });
    }

    #[test]
    fn test_get_block_object() {
        let (offchain, state) = testing::TestOffchainExt::new();
        let mut t = sp_io::TestExternalities::default();
        t.register_extension(OffchainExt::new(offchain));
        {
            let mut s = state.write();
            s.expect_request(
                testing::PendingRequest {
                    method: "POST".into(),
                    uri: "https://mainnet-eth.compound.finance".into(),
                    headers: vec![("Content-Type".to_owned(), "application/json".to_owned())],
                    body: br#"{"jsonrpc":"2.0","method":"eth_getBlockByNumber","params":["0x506",true],"id":1}"#.to_vec(),
                    response: Some(br#"{"jsonrpc":"2.0","id":1,"result":{"difficulty":"0xb9e274f7969f5","extraData":"0x65746865726d696e652d657531","gasLimit":"0x7a121d","gasUsed":"0x781503","hash":"0x61314c1c6837e15e60c5b6732f092118dd25e3ec681f5e089b3a9ad2374e5a8a","logsBloom":"0x044410ea904e1020440110008000902200168801c81010301489212010002008080b0010004001b006040222c42004b001200408400500901889c908212040401020008d300010100198d10800100080027900254120000000530141030808140c299400162c0000d200204080008838240009002c020010400010101000481660200420a884b8020282204a00141ce10805004810800190180114180001b0001b1000020ac8040007000320b0480004018240891882a20080010281002c00000010102e0184210003010100438004202003080401000806204010000a42200104110100201200008081005001104002410140114a002010808c00200894c0c0","miner":"0xea674fdde714fd979de3edf0f56aa9716b898ec8","mixHash":"0xd733e12126a2155f0278c3987777eaca558a274b42d0396306dffb8fa6d21e76","nonce":"0x56a66f3802150748","number":"0x506","parentHash":"0x062e77dced431eb671a56839f96da912f68d841024665748d38cd3d6795961ea","receiptsRoot":"0x19ad317358916207491d4b64340153b924f4dda88fa8ef5dcb49090f234c00e7","sha3Uncles":"0xd21bed33f01dac18a3ee5538d1607ff2709d742eb4e13877cf66dcbed6c980f2","size":"0x5f50","stateRoot":"0x40b48fa241b8f9749af10a5dd1dfb8db245ba94cbb4969ab5c5b905a6adfe5f6","timestamp":"0x5aae89b9","totalDifficulty":"0xa91291ae5c752d4885","transactions":[{"blockHash":"0x61314c1c6837e15e60c5b6732f092118dd25e3ec681f5e089b3a9ad2374e5a8a","blockNumber":"0x508990","from":"0x22b84d5ffea8b801c0422afe752377a64aa738c2","gas":"0x186a0","gasPrice":"0x153005ce00","hash":"0x94859e5d00b6bc572f877eaae906c0093eb22267d2d84d720ac90627fc63147c","input":"0x","nonce":"0x6740d","r":"0x5fc50bea42bc3d8c5f47790b92fbd79fa296f90fea4d35f1621001f6316a1b91","s":"0x774a47ca2112dd815f3bda90d537dfcdab0082f6bfca7262f91df258addf5706","to":"0x1d53de4d66110689bf494a110e859f3a6d15661f","transactionIndex":"0x0","type":"0x0","v":"0x25","value":"0x453aa4214124000"}],"transactionsRoot":"0xa46bb7bc06d4ad700df4100095fecd5a5af2994b6d1d24162ded673b7d485610","uncles":["0x5e7dde2e3811b5881a062c8b2ff7fd14687d79745e2384965d73a9df3fb0b4a8"]}}"#.to_vec()),
                    sent: true,
                    ..Default::default()
                });
        }
        t.execute_with(|| {
            let result = get_block_object("https://mainnet-eth.compound.finance", "0x506", 10000);
            let block = result.unwrap();
            assert_eq!(block.difficulty, Some("0xb9e274f7969f5".into()));
            assert_eq!(block.number, Some("0x506".into()));
            assert_eq!(block.transactions.unwrap().len(), 1);
            assert_eq!(block.uncles.unwrap().len(), 1);
        });
    }

    #[test]
    fn test_deserialize_get_logs_response() {
        const RESPONSE: &str = r#"{
      "jsonrpc": "2.0",
      "id": 1,
      "result": [
        {
          "address": "0x1a94fce7ef36bc90959e206ba569a12afbc91ca1",
          "blockHash": "0x7c5a35e9cb3e8ae0e221ab470abae9d446c3a5626ce6689fc777dcffcab52c70",
          "blockNumber": "0x5c29fb",
          "data": "0x0000000000000000000000003e3310720058c51f0de456e273c626cdd35065700000000000000000000000000000000000000000000000000000000000003185000000000000000000000000000000000000000000000000000000000000318200000000000000000000000000000000000000000000000000000000005c2a23",
          "logIndex": "0x1d",
          "removed": false,
          "topics": [
            "0x241ea03ca20251805084d27d4440371c34a0b85ff108f6bb5611248f73818b80"
          ],
          "transactionHash": "0x3dc91b98249fa9f2c5c37486a2427a3a7825be240c1c84961dfb3063d9c04d50",
          "transactionIndex": "0x1d"
        },
        {
          "address": "0x06012c8cf97bead5deae237070f9587f8e7a266d",
          "blockHash": "0x7c5a35e9cb3e8ae0e221ab470abae9d446c3a5626ce6689fc777dcffcab52c70",
          "blockNumber": "0x5c29fb",
          "data": "0x00000000000000000000000077ea137625739598666ded665953d26b3d8e374400000000000000000000000000000000000000000000000000000000000749ff00000000000000000000000000000000000000000000000000000000000a749d00000000000000000000000000000000000000000000000000000000005c2a0f",
          "logIndex": "0x57",
          "removed": false,
          "topics": [
            "0x241ea03ca20251805084d27d4440371c34a0b85ff108f6bb5611248f73818b80"
          ],
          "transactionHash": "0x788b1442414cb9c9a36dba2abe250763161a6f6395788a2e808f1b34e92beec1",
          "transactionIndex": "0x54"
        }
      ]
    }"#;
        let result = deserialize_get_logs_response(RESPONSE);
        let expected = GetLogsResponse {
            id: Some(1),
            result: Some(vec![
                LogObject {
                    removed: Some(false),
                    log_index: Some(String::from("0x1d")),
                    transaction_index: Some(String::from("0x1d")),
                    transaction_hash: Some(String::from("0x3dc91b98249fa9f2c5c37486a2427a3a7825be240c1c84961dfb3063d9c04d50")),
                    block_hash: Some(String::from("0x7c5a35e9cb3e8ae0e221ab470abae9d446c3a5626ce6689fc777dcffcab52c70")),
                    block_number: Some(String::from("0x5c29fb")),
                    address: Some(String::from("0x1a94fce7ef36bc90959e206ba569a12afbc91ca1")),
                    data: Some(String::from("0x0000000000000000000000003e3310720058c51f0de456e273c626cdd35065700000000000000000000000000000000000000000000000000000000000003185000000000000000000000000000000000000000000000000000000000000318200000000000000000000000000000000000000000000000000000000005c2a23")),
                    topics: Some(vec![String::from("0x241ea03ca20251805084d27d4440371c34a0b85ff108f6bb5611248f73818b80")])
                },
                LogObject {
                    removed: Some(false),
                    log_index: Some(String::from("0x57")),
                    transaction_index: Some(String::from("0x54")),
                    transaction_hash: Some(String::from("0x788b1442414cb9c9a36dba2abe250763161a6f6395788a2e808f1b34e92beec1")),
                    block_hash: Some(String::from("0x7c5a35e9cb3e8ae0e221ab470abae9d446c3a5626ce6689fc777dcffcab52c70")),
                    block_number: Some(String::from("0x5c29fb")),
                    address: Some(String::from("0x06012c8cf97bead5deae237070f9587f8e7a266d")),
                    data: Some(String::from("0x00000000000000000000000077ea137625739598666ded665953d26b3d8e374400000000000000000000000000000000000000000000000000000000000749ff00000000000000000000000000000000000000000000000000000000000a749d00000000000000000000000000000000000000000000000000000000005c2a0f")),
                    topics: Some(vec![String::from("0x241ea03ca20251805084d27d4440371c34a0b85ff108f6bb5611248f73818b80")])
                }
            ]),
            error: None,
        };
        assert_eq!(result.unwrap(), expected)
    }

    #[test]
    fn test_deserialize_get_logs_response_error() {
        const RESPONSE: &str = r#"{
      "jsonrpc": "2.0",
      "id": 1,
      "error": {
        "code": -32005,
        "message": "query returned more than 10000 results"
      }
    }"#;
        let result = deserialize_get_logs_response(RESPONSE);
        let expected = GetLogsResponse {
            id: Some(1),
            result: None,
            error: Some(ResponseError {
                message: Some(String::from("query returned more than 10000 results")),
                code: Some(-32005),
            }),
        };
        assert_eq!(result.unwrap(), expected);
    }

    #[test]
    fn test_deserialize_get_logs_response_unexpected_input() {
        const RESPONSE: &str = r#"{"USD": 2}"#;
        let result = deserialize_get_logs_response(RESPONSE);
        let expected = GetLogsResponse {
            id: None,
            result: None,
            error: None,
        };
        assert_eq!(result.unwrap(), expected);
    }

    #[test]
    fn test_encode_block_hex() {
        assert_eq!(encode_block_hex(0xb27467 + 1), "0xB27468");
    }
}<|MERGE_RESOLUTION|>--- conflicted
+++ resolved
@@ -210,11 +210,7 @@
     deadline: u64,
 ) -> Result<EthereumBlock, EthereumClientError> {
     let block_str = encode_block_hex(block_num);
-<<<<<<< HEAD
-    let block_object = get_block_object(server, &block_str, deadline)?;
-=======
-    let block_obj = get_block_object(server, &block_str)?;
->>>>>>> 5f9b8337
+    let block_obj = get_block_object(server, &block_str, deadline)?;
     let get_logs_params = vec![serde_json::json!({
         "address": eth_starport_address,
         "fromBlock": &block_str,
